--- conflicted
+++ resolved
@@ -13,124 +13,6 @@
 import chem_utilities as chem
 import utils
 import CUDAParams
-
-<<<<<<< HEAD
-def __write_kernels(file, have_rev_rxns, have_pdep_rxns):
-    """ Writes kernels that simply act as shells to call the various
-    reaction/species/jacobian.
-    """
-    if not CUDAParams.is_global():
-        if have_rev_rxns:
-            file.write(
-                '#ifdef PROFILER\n'
-                '__global__ void k_eval_rxn_rates(const double T) {\n'
-                '    double conc_local[NSP] = {[0 ... NSP - 1] = 1.0};\n'
-                '    double fwd_rates_local[FWD_RATES];\n'
-                '    double rev_rates_local[REV_RATES];\n'
-                '    eval_rxn_rates(T, conc_local, fwd_rates_local,'
-                ' rev_rates_local);\n'
-                '}\n'
-                '#elif RATES_TEST\n'
-                '__global__ void k_eval_rxn_rates(const int NUM, const '
-                'double T, const double* conc, double* fwd_rates, double* '
-                'rev_rates) {\n'
-                '    double conc_local[NSP];\n'
-                '    double fwd_rates_local[FWD_RATES];\n'
-                '    double rev_rates_local[REV_RATES];\n'
-                '    //copy in\n'
-                '    for (int i = 0; i < NSP; i++) {\n'
-                '        conc_local[i] = conc[i * NUM + threadIdx.x + '
-                'blockIdx.x * blockDim.x];\n'
-                '    }\n'
-                '    eval_rxn_rates(T, conc_local, fwd_rates_local, '
-                'rev_rates_local);\n'
-                '    //copy back\n'
-                '    for (int i = 0; i < FWD_RATES; i++) {\n'
-                '        fwd_rates[i * NUM + threadIdx.x + blockIdx.x * '
-                'blockDim.x] = fwd_rates_local[i];\n'
-                '    }\n'
-                '    for (int i = 0; i < REV_RATES; i++) {\n'
-                '        rev_rates[i * NUM + threadIdx.x + blockIdx.x * '
-                'blockDim.x] = rev_rates_local[i];\n'
-                '    }\n'
-                '}\n'
-                '#endif\n'
-                )
-        else:
-            file.write(
-                '#ifdef PROFILER\n'
-                '__global__ void k_eval_rxn_rates(const double T) {\n'
-                '    double conc_local[NSP] = {[0 ... NSP - 1] = 1.0};\n'
-                '    double rates_local[RATES];\n'
-                '    eval_rxn_rates(T, conc_local, rates_local);\n'
-                '}\n'
-                '#elif RATES_TEST\n'
-                '__global__ void k_eval_rxn_rates(const int NUM, '
-                'const double T, const double* conc, double* rates) {\n'
-                '    double conc_local[NSP];\n'
-                '    double rates_local[RATES];\n'
-                '    //copy in\n'
-                '    for (int i = 0; i < NSP; i++) {\n'
-                '        conc_local[i] = conc[i * NUM + threadIdx.x + '
-                'blockIdx.x * blockDim.x];\n'
-                '    }\n'
-                '    eval_rxn_rates(T, conc_local, rates_local);\n'
-                '    //copy back\n'
-                '    for (int i = 0; i < RATES; i++) {\n'
-                '        rates[i * NUM + threadIdx.x + blockIdx.x * '
-                'blockDim.x] = rates_local[i];\n'
-                '    }\n'
-                '}\n'
-                '#endif\n'
-                )
-        if have_pdep_rxns:
-            file.write(
-                '#ifdef PROFILER\n'
-                '__global__ void k_get_rxn_pres_mod(const double T, '
-                'const double P) {\n'
-                '    double conc_local[NSP] = {[0 ... NSP - 1] = 1.0};\n'
-                '    double pres_mod_local[PRES_MOD_RATES];\n'
-                '    get_rxn_pres_mod(T, P, conc_local, pres_mod_local);\n'
-                '}\n'
-                '#elif RATES_TEST\n'
-                '__global__ void k_get_rxn_pres_mod(const int NUM, '
-                'const double T, const double P, double* conc, '
-                'double* pres_mod) {'
-                '    double conc_local[NSP];\n'
-                '    double pres_mod_local[PRES_MOD_RATES];\n'
-                '    //copy in\n'
-                '    for (int i = 0; i < NSP; i++) {\n'
-                '        conc_local[i] = conc[i * NUM + threadIdx.x + '
-                'blockIdx.x * blockDim.x];\n'
-                '    }\n'
-                '    get_rxn_pres_mod(T, P, conc_local, pres_mod_local);\n'
-                '    //copy back\n'
-                '    for (int i = 0; i < PRES_MOD_RATES; i++) {\n'
-                '        pres_mod[i * NUM + threadIdx.x + blockIdx.x * '
-                'blockDim.x] = pres_mod_local[i];\n'
-                '    }\n'
-                '}\n'
-                '#endif\n'
-                )
-        file.write('#ifdef PROFILER\n'
-                   '__global__ void k_eval_spec_rates() {\n'
-                   )
-        if have_rev_rxns:
-            file.write('    double fwd_rates_local[FWD_RATES] = '
-                       '{[0 ... FWD_RATES - 1] = 1.0};\n'
-                       '    double rev_rates_local[REV_RATES] = '
-                       '{[0 ... REV_RATES - 1] = 1.0};\n'
-                       )
-        else:
-            file.write('    double rates_local[RATES] = '
-                       '{[0 ... RATES - 1] = 1.0};\n'
-                       )
-        if have_pdep_rxns:
-            file.write('    double pres_mod_local[PRES_MOD_RATES] = '
-                       '{[0 ... PRES_MOD_RATES - 1] = 1.0};\n'
-                       if have_pdep_rxns else ''
-                       )
-=======
 
 def __write_kernels(file, have_rev_rxns, have_pdep_rxns):
     """
@@ -229,7 +111,6 @@
             file.write('    double rates_local[RATES] = {[0 ... RATES - 1] = 1.0};\n')
         if have_pdep_rxns:
             file.write('    double pres_mod_local[PRES_MOD_RATES] = {[0 ... PRES_MOD_RATES - 1] = 1.0};\n' if have_pdep_rxns else '')
->>>>>>> 13cbca8c
         file.write(
                    '    double dy_local[NN];\n'
                    '    eval_spec_rates('
@@ -260,34 +141,6 @@
         else:
             file.write('    double rates_local[RATES];\n')
         if have_pdep_rxns:
-<<<<<<< HEAD
-            file.write('    double pres_mod_local[PRES_MOD_RATES];\n'
-                       if have_pdep_rxns else ''
-                       )
-        file.write('    double dy_local[NN];\n')
-        if have_rev_rxns:
-            file.write('    for (int i = 0; i < FWD_RATES; i++) {\n'
-                       '        fwd_rates_local[i] = fwd_rates[i * NUM + '
-                       'threadIdx.x + blockIdx.x * blockDim.x];\n'
-                       '    }\n'
-                       '    for (int i = 0; i < REV_RATES; i++) {\n'
-                       '        rev_rates_local[i] = rev_rates[i * NUM + '
-                       'threadIdx.x + blockIdx.x * blockDim.x];\n'
-                       '    }\n'
-                       )
-        else:
-            file.write('    for (int i = 0; i < RATES; i++) {\n'
-                       '        rates_local[i] = rates[i * NUM + threadIdx.x '
-                       '+ blockIdx.x * blockDim.x];\n'
-                       '    }\n'
-                       )
-        if have_pdep_rxns:
-            file.write('    for (int i = 0; i < PRES_MOD_RATES; i++) {\n'
-                       '        pres_mod_local[i] = pres_mod[i * NUM + '
-                       'threadIdx.x + blockIdx.x * blockDim.x];\n'
-                       '    }\n'
-                       )
-=======
             file.write('    double pres_mod_local[PRES_MOD_RATES];\n' if have_pdep_rxns else '')
         file.write('    double dy_local[NN];\n')
         if have_rev_rxns:
@@ -308,7 +161,6 @@
                        '        pres_mod_local[i] = pres_mod[i * NUM + threadIdx.x + blockIdx.x * blockDim.x];\n'
                        '    }\n'
                       )
->>>>>>> 13cbca8c
         file.write('    eval_spec_rates(')
         if have_rev_rxns:
             file.write('fwd_rates_local, rev_rates_local, ')
@@ -320,158 +172,11 @@
         file.write(
                    '   //copy back\n'
                    '   for (int i = 0; i < NN; i++) {\n'
-<<<<<<< HEAD
-                   '        dy[i * NUM + threadIdx.x + blockIdx.x * '
-                   'blockDim.x] = dy_local[i];\n'
-=======
                    '        dy[i * NUM + threadIdx.x + blockIdx.x * blockDim.x] = dy_local[i];\n'
->>>>>>> 13cbca8c
                    '    }\n'
                    '}\n'
                    )
         file.write('#endif\n')
-<<<<<<< HEAD
-        file.write(
-            '#ifdef PROFILER\n'
-            '__global__ void k_eval_dy(const double T, const double P) {\n'
-            '    double y_local[NN] = {T, [1 ... NN - 1] = 1.0 / NSP};\n'
-            '    double dy_local[NN];\n'
-            '    dydt(T, P, y_local, dy_local);\n'
-            '}\n'
-            '#elif RATES_TEST\n'
-            '__global__ void k_eval_dy(const int NUM, const double T, '
-            'const double P, const double* y, double* dy) {\n'
-            '    double y_local[NN];\n'
-            '    double dy_local[NN];\n'
-            '    //copy in\n'
-            '    for (int i = 0; i < NN; i++) {\n'
-            '        y_local[i] = y[i * NUM + threadIdx.x + '
-            'blockIdx.x * blockDim.x];\n'
-            '    }\n'
-            '    dydt(T, P, y_local, dy_local);\n'
-            '    //copy back\n'
-            '    for (int i = 0; i < NN; i++) {\n'
-            '        dy[i * NUM + threadIdx.x + blockIdx.x * blockDim.x] = '
-            'dy_local[i];\n'
-            '    }\n'
-            '}\n'
-            '#endif\n'
-            )
-        file.write(
-            '#ifdef PROFILER\n'
-            '__global__ void k_eval_jacob(const double T, const double P) {\n'
-            '    double y_local[NN] = {T, [1 ... NN - 1] = 1.0 / NSP};\n'
-            '    double jac_local[NN * NN];\n'
-            '    eval_jacob(0, P, y_local, jac_local);\n'
-            '}\n'
-            '#elif RATES_TEST\n'
-            '__global__ void k_eval_jacob(const int NUM, const double t, '
-            'const double P, double* y, double* jac) {\n'
-            '    double y_local[NN];\n'
-            '    double jac_local[NN * NN] = {0.0};\n'
-            '    //copy in\n'
-            '    for (int i = 0; i < NN; i++) {\n'
-            '        y_local[i] = y[i * NUM + threadIdx.x + '
-            'blockIdx.x * blockDim.x];\n'
-            '    }\n'
-            '    eval_jacob(0, P, y_local, jac_local);\n'
-            '    for (int i = 0; i < NN * NN; i++) {\n'
-            '        jac[i * NUM + threadIdx.x + blockIdx.x * blockDim.x] = '
-            'jac_local[i];\n'
-            '    }\n'
-            '}\n'
-            '#endif\n'
-            )
-        file.write('\n')
-    else:
-        if have_rev_rxns:
-            file.write(
-                '__global__ void k_eval_rxn_rates(const double T) {\n'
-                '    eval_rxn_rates(T, memory_pointers.conc, '
-                'memory_pointers.fwd_rates, memory_pointers.rev_rates);\n'
-                '}\n'
-                )
-        else:
-            file.write(
-                '__global__ void k_eval_rxn_rates(const double T) {\n'
-                '    eval_rxn_rates(T, memory_pointers.conc, '
-                'memory_pointers.rates);\n'
-                '}\n'
-                )
-        if have_pdep_rxns:
-            file.write(
-                '__global__ void k_get_rxn_pres_mod(const double T, '
-                'const double P) {\n'
-                '    get_rxn_pres_mod(T, P, memory_pointers.conc, '
-                'memory_pointers.pres_mod);\n'
-                '}\n'
-                )
-        file.write(
-            '__global__ void k_eval_spec_rates() {\n    eval_spec_rates('
-            '{}'.format('memory_pointers.fwd_rates, '
-                        'memory_pointers.rev_rates,' if have_rev_rxns else
-                        'memory_pointers.rates,'
-                        ) +
-            '{} memory_pointers.dy);\n'.format(' memory_pointers.pres_mod,'
-                                               if have_pdep_rxns else ''
-                                               ) +
-            '}\n'
-            )
-        file.write(
-            '__global__ void k_eval_dy(const double T, const double P) {\n'
-            '    dydt(T, P, memory_pointers.y, memory_pointers.dy);\n'
-            '}\n'
-            )
-        file.write(
-            '__global__ void k_eval_jacob(const double t, const double P) {\n'
-            '    eval_jacob(t, P, memory_pointers.y, memory_pointers.jac);\n'
-            '}\n'
-            )
-        file.write('\n')
-
-
-def __write_c_rate_evaluator(file, have_rev_rxns, have_pdep_rxns,
-                             T, P, Pretty_P
-                             ):
-    file.write('    fprintf(fp, "{}K, {} atm\\n");\n'.format(T, Pretty_P) +
-               '    y_host[0] = {};\n'.format(T) +
-               '    get_concentrations({}, y_host, conc_host);\n'.format(P)
-               )
-    if have_rev_rxns:
-        file.write(
-            '    eval_rxn_rates({}, '.format(T) +
-            'conc_host, fwd_rates_host, rev_rates_host);\n'
-            )
-    else:
-        file.write(
-            '    eval_rxn_rates({}, conc_host, rates_host);\n'.format(T))
-    if have_pdep_rxns:
-        file.write('    get_rxn_pres_mod ({}, {}, '.format(T, P) +
-                   'conc_host, pres_mod_host);\n'
-                   )
-    file.write(
-        '    eval_spec_rates ({}{}'.format('fwd_rates_host, rev_rates_host,'
-                                           if have_rev_rxns else
-                                           'rates_host,', ' pres_mod_host,'
-                                           if have_pdep_rxns else ''
-                                           ) +
-        ' spec_rates_host);\n'
-        '    dydt({}, {}, y_host, dy_host);\n'.format(T, P) +
-        '    write_rates(fp,{}{}'.format(' fwd_rates_host, rev_rates_host,'
-                                         if have_rev_rxns else
-                                         ' rates_host,', ' pres_mod_host,'
-                                         if have_pdep_rxns else ''
-                                         ) +
-        ' spec_rates_host, dy_host);\n'
-        '    eval_jacob(0, {}, y_host, jacob_host);\n'.format(P) +
-        '    write_jacob(fp, jacob_host);\n'
-        )
-
-
-def __write_cuda_rate_evaluator(file, have_rev_rxns, have_pdep_rxns,
-                                T, P, Pretty_P
-                                ):
-=======
         file.write('#ifdef PROFILER\n'
                    '__global__ void \n'
                    'k_eval_dy(const double T, const double P) {\n'
@@ -587,79 +292,26 @@
 
 
 def __write_cuda_rate_evaluator(file, have_rev_rxns, have_pdep_rxns, T, P, Pretty_P):
->>>>>>> 13cbca8c
     descriptor = 'd_' if not CUDAParams.is_global() else 'host_memory->'
     file.write('    fprintf(fp, "{}K, {} atm\\n");\n'.format(T, Pretty_P) +
                '    y_host[0] = {};\n'.format(T) +
                '    get_concentrations({}, y_host, conc_host);\n'.format(P))
-<<<<<<< HEAD
-    file.write('#ifdef CONV\n' +
-=======
     file.write('#ifdef CONV\n' + 
->>>>>>> 13cbca8c
                '    double rho = getDensity({}, {}, Xi);\n'.format(T, P) +
                '#endif\n'
                '    for (int i = 0; i < padded; ++i) {\n'
                '        for (int j = 0; j < NSP; ++j) {\n'
                '            conc_host_full[i + j * padded] = conc_host[j];\n'
-<<<<<<< HEAD
-               '        }\n' +
-               '        y_host_full[i] = {};\n'.format(T) +
-               '#ifdef CONP\n' +
-               '        pres_host_full[i] = {};\n'.format(P) +
-=======
                '        }\n' + 
                '        y_host_full[i] = {};\n'.format(T) + 
                '#ifdef CONP\n' + 
                '        pres_host_full[i] = {};\n'.format(P) + 
->>>>>>> 13cbca8c
                '#elif CONV\n'
                '        rho_host_full[i] = rho;\n'
                '#endif\n'
                '    }\n'
                )
     file.write(
-<<<<<<< HEAD
-        '    cudaErrorCheck(cudaMemcpy({}conc, '.format(descriptor) +
-        'conc_host_full, padded * NSP * sizeof(double), '
-        'cudaMemcpyHostToDevice));\n'
-        )
-    if have_rev_rxns:
-        file.write(
-            '#ifdef PROFILER\n'
-            '    cuProfilerStart();\n'
-            '    k_eval_rxn_rates<<<grid_size, block_size>>>'
-            '({});\n'.format(T) +
-            '    cuProfilerStop();\n'
-            '#elif RATES_TEST\n'
-            '    k_eval_rxn_rates<<<grid_size, block_size>>>(padded, '
-            '{}, '.format(T) +
-            '{});\n'.format(
-                '{0}conc, {0}fwd_rates, {0}rev_rates'.format(descriptor)
-                if not CUDAParams.is_global() else ''
-                )
-            )
-        file.write(
-            '    cudaErrorCheck(cudaMemcpy(fwd_rates_host_full, '
-            '{}fwd_rates, padded * FWD_RATES '.format(descriptor) +
-            '* sizeof(double), cudaMemcpyDeviceToHost));\n'
-            '    cudaErrorCheck(cudaMemcpy(rev_rates_host_full, '
-            '{}rev_rates, padded * REV_RATES '.format(descriptor) +
-            '* sizeof(double), cudaMemcpyDeviceToHost));\n'
-            )
-        file.write(
-            '    for (int j = 0; j < FWD_RATES; ++j) {\n'
-            '            fwd_rates_host[j] = '
-            'fwd_rates_host_full[j * padded];\n'
-            '    }\n'
-            )
-        file.write(
-            '    for (int j = 0; j < REV_RATES; ++j) {\n'
-            '        rev_rates_host[j] = rev_rates_host_full[j * padded];\n'
-            '    }\n'
-            '#endif\n'
-            )
-=======
     '    cudaErrorCheck(cudaMemcpy({}conc, conc_host_full, padded * NSP * sizeof(double), cudaMemcpyHostToDevice));\n'.format(descriptor))
     if have_rev_rxns:
         file.write('#ifdef PROFILER\n'
@@ -682,34 +334,10 @@
                    '    }\n'
                    '#endif\n'
                    )
->>>>>>> 13cbca8c
     else:
         file.write(
             '#ifdef PROFILER\n'
             '    cuProfilerStart();\n'
-<<<<<<< HEAD
-            '    k_eval_rxn_rates<<<grid_size, block_size>>>'
-            '({});\n'.format(T) +
-            '    cuProfilerStop();\n'
-            '#elif RATES_TEST\n'
-            '    k_eval_rxn_rates<<<grid_size, block_size>>>(padded, '
-            '{}{});\n'.format(T, ', {0}conc, {0}rates'.format(descriptor)
-                              if not CUDAParams.is_global() else ''
-                              )
-            )
-        file.write(
-            '    cudaErrorCheck(cudaMemcpy(rates_host_full, '
-            '{}rates, padded * RATES '.format(descriptor) +
-            '* sizeof(double), cudaMemcpyDeviceToHost));\n'
-            )
-
-        file.write(
-            '    for (int j = 0; j < RATES; ++j) {\n'
-            '        rates_host[j] = rates_host_full[j * padded];\n'
-            '    }\n'
-            '#endif\n'
-            )
-=======
             '    k_eval_rxn_rates<<<grid_size, TARGET_BLOCK_SIZE, SHARED_SIZE>>>({});\n'.format(T) +
             '    cuProfilerStop();\n'
             '#elif RATES_TEST\n'
@@ -723,49 +351,10 @@
                    '    }\n'
                    '#endif\n'
                    )
->>>>>>> 13cbca8c
     if have_pdep_rxns:
         file.write(
             '#ifdef PROFILER\n'
             '    cuProfilerStart();\n'
-<<<<<<< HEAD
-            '    k_get_rxn_pres_mod<<<grid_size, block_size>>>('
-            '{}, {});\n'.format(T, P) +
-            '    cuProfilerStop();\n'
-            '#elif RATES_TEST\n'
-            '    k_get_rxn_pres_mod<<<grid_size, block_size>>>(padded, '
-            '{}, {}{});\n'.format(T, P,
-                                  ', {0}conc, {0}pres_mod'.format(descriptor)
-                                  if not CUDAParams.is_global() else ''
-                                  )
-            )
-        file.write(
-            '    cudaErrorCheck(cudaMemcpy(pres_mod_host_full, '
-            '{}pres_mod, padded * PRES_MOD_RATES '.format(descriptor) +
-            '* sizeof(double), cudaMemcpyDeviceToHost));\n'
-            )
-        file.write(
-            '    for (int j = 0; j < PRES_MOD_RATES; ++j) {\n'
-            '        pres_mod_host[j] = pres_mod_host_full[j * padded];\n'
-            '    }\n'
-            '#endif\n'
-            )
-
-    if have_rev_rxns:
-        file.write(
-            '#ifdef PROFILER\n'
-            '    cuProfilerStart();\n'
-            '    k_eval_spec_rates<<<grid_size, block_size>>>();\n'
-            '    cuProfilerStop();\n'
-            '#elif RATES_TEST\n'
-            '    k_eval_spec_rates<<<grid_size, block_size>>>(padded, '
-            '{});\n'.format(('{0}fwd_rates, {0}rev_rates' + (', {0}pres_mod'
-                            if have_pdep_rxns else '') +
-                            ', {0}spec_rates').format(descriptor)
-                            if not CUDAParams.is_global() else ''
-                            )
-            )
-=======
             '    k_get_rxn_pres_mod<<<grid_size, TARGET_BLOCK_SIZE, SHARED_SIZE>>>({}, {});\n'.format(T, P) +
             '    cuProfilerStop();\n'
             '#elif RATES_TEST\n'
@@ -789,52 +378,10 @@
                    '    k_eval_spec_rates<<<grid_size, TARGET_BLOCK_SIZE, SHARED_SIZE>>>(padded, {});\n'.format(('{0}fwd_rates, {0}rev_rates' + (', {0}pres_mod' if have_pdep_rxns else '') + \
                         ', {0}spec_rates').format(descriptor) if not CUDAParams.is_global() else '')
                    )
->>>>>>> 13cbca8c
     else:
         file.write(
             '#ifdef PROFILER\n'
             '    cuProfilerStart();\n'
-<<<<<<< HEAD
-            '    k_eval_spec_rates<<<grid_size, block_size>>>({});\n'
-            '    cuProfilerStop();\n'
-            '#elif RATES_TEST\n'
-            '    k_eval_spec_rates<<<grid_size, block_size>>>(padded, '
-            '{});\n'.format(('{0}rates' + (', {0}pres_mod' if have_pdep_rxns
-                            else '') + ', {0}spec_rates').format(descriptor)
-                            )
-            )
-    file.write(
-        '    cudaErrorCheck(cudaMemcpy(spec_rates_host_full, '
-        '{}spec_rates, padded * NSP * sizeof(double), '.format(descriptor) +
-        'cudaMemcpyDeviceToHost));\n'
-        )
-    file.write(
-        '    for (int j = 0; j < NSP; ++j) {\n'
-        '        spec_rates_host[j] = spec_rates_host_full[j * padded];\n'
-        '    }\n'
-        '#endif\n'
-        )
-    file.write(
-        '#ifdef PROFILER\n'
-        '    cuProfilerStart();\n'
-        '    k_eval_dy<<<grid_size, block_size>>>({}, {});\n'.format(T, P) +
-        '    cuProfilerStop();\n'
-        '#elif RATES_TEST\n'
-        '    cudaErrorCheck(cudaMemcpy({}y, y_host_full'.format(descriptor) +
-        ', padded * NN * sizeof(double), cudaMemcpyHostToDevice));\n'
-        '    k_eval_dy<<<grid_size, block_size>>>(padded, '
-        '{}, {}, {});\n'.format(T, P,
-                                ('{0}y' + (', {0}dy' if have_pdep_rxns
-                                 else '')
-                                 ).format(descriptor)
-                                 if not CUDAParams.is_global() else ''
-                                )
-        )
-    file.write('    cudaErrorCheck(cudaMemcpy(dy_host_full, '
-               '{}dy, '.format(descriptor) +
-               'padded * NN * sizeof(double), cudaMemcpyDeviceToHost));\n'
-               )
-=======
             '    k_eval_spec_rates<<<grid_size, TARGET_BLOCK_SIZE, SHARED_SIZE>>>({});\n'
             '    cuProfilerStop();\n'
             '#elif RATES_TEST\n'
@@ -859,64 +406,12 @@
                      else '')
                 )
     file.write('    cudaErrorCheck(cudaMemcpy(dy_host_full, {}dy, padded * NN * sizeof(double), cudaMemcpyDeviceToHost));\n'.format(descriptor))
->>>>>>> 13cbca8c
     file.write(
                '    for (int j = 0; j < NN; ++j) {\n'
                '        dy_host[j] = dy_host_full[j * padded];\n'
                '    }\n'
                '#endif\n'
                )
-<<<<<<< HEAD
-    file.write(
-        '#ifdef RATES_TEST\n'
-        '    write_rates(fp,{}{}'.format(' fwd_rates_host, rev_rates_host,'
-                                         if have_rev_rxns else ' rates_host,',
-                                         ' pres_mod_host,' if have_pdep_rxns
-                                         else ''
-                                         ) +
-        ' spec_rates_host, dy_host);\n'
-        '#endif\n'
-        )
-    file.write(
-        '#ifdef CONP\n'
-        '    cudaErrorCheck(cudaMemcpy({}pres, '.format(descriptor) +
-        'pres_host_full, padded * sizeof(double), cudaMemcpyHostToDevice));\n'
-        '#elif CONV\n'
-        '    cudaErrorCheck(cudaMemcpy({}rho, '.format(descriptor) +
-        'rho_host_full, padded * sizeof(double), cudaMemcpyHostToDevice));\n'
-        '#endif\n'
-        )
-    file.write(
-        '#ifdef PROFILER\n'
-        '    cuProfilerStart();\n'
-        '    k_eval_jacob<<<grid_size, block_size>>>({}, {});\n'.format(T,P) +
-        '    cuProfilerStop();\n'
-        '#elif RATES_TEST\n'
-        '    k_eval_jacob<<<grid_size, block_size>>>(padded, 0, '
-        '{}{});\n'.format(P, ', {0}y, {0}jac'.format(descriptor)
-                          if not CUDAParams.is_global() else ''
-                          ) +
-        '    cudaErrorCheck(cudaMemcpy(jacob_host_full, '
-        '{}jac, padded * NN * NN * sizeof(double), '.format(descriptor) +
-        'cudaMemcpyDeviceToHost));\n'
-        '    for (int j = 0; j < NN * NN; ++j) {\n'
-        '        jacob_host[j] = jacob_host_full[j * padded];\n'
-        '    }\n'
-        '    write_jacob(fp, jacob_host);\n'
-        '#endif\n'
-        )
-
-
-def write_mechanism_initializers(path, lang, specs, reacs):
-    """
-    """
-    if lang in ['matlab', 'fortran']:
-        raise NotImplementedError
-
-    # The mechanism header defines a number of useful preprocessor defines,
-    # as well as defining method stubs for setting initial conditions.
-    with open(path + 'mechanism.h', 'w') as file:
-=======
     file.write('#ifdef RATES_TEST\n'
                '    write_rates(fp,{}{} spec_rates_host, dy_host);\n'.format(' fwd_rates_host, rev_rates_host,' if have_rev_rxns else ' rates_host,', ' pres_mod_host,' if have_pdep_rxns else '') + 
                '#endif\n'
@@ -955,7 +450,6 @@
     # the mechanism header defines a number of useful preprocessor defines, as
     # well as defining method stubs for setting initial conditions
     with open(path + 'mechanism.{}h'.format('cu' if lang == 'cuda' else ''), 'w') as file:
->>>>>>> 13cbca8c
 
         file.write('#ifndef MECHANISM_{}H\n'.format('cu' if lang == 'cuda' else '') +
                    '#define MECHANISM_{}H\n\n'.format('cu' if lang == 'cuda' else ''))
@@ -963,12 +457,7 @@
         # convience: write species indexes
         file.write('/* Species Indexes\n')
         file.write('\n'.join('{}  {}'.format(i, spec.name)
-<<<<<<< HEAD
-                   for i, spec in enumerate(specs))
-                   )
-=======
                              for i, spec in enumerate(specs)))
->>>>>>> 13cbca8c
         file.write('*/\n\n')
 
         # defines
@@ -979,45 +468,6 @@
         file.write('#define NSP {}\n'.format(len(specs)))
         file.write("//Number of variables. NN = NSP + 1 (temperature)\n")
         file.write('#define NN {}\n'.format(len(specs) + 1))
-<<<<<<< HEAD
-        file.write('//Number of forward reactions\n')
-        file.write('#define FWD_RATES {}\n'.format(len(reacs)))
-        file.write('//Number of reversible reactions\n')
-        file.write('#define REV_RATES {}\n'.format(len([reac for reac in
-                                                   reacs if reac.rev])
-                                                   )
-                   )
-        file.write('//Number of reactions with pressure modified rates\n')
-        file.write('#define PRES_MOD_RATES '
-                   '{}\n\n'.format(len([reac for reac in reacs
-                                   if reac.pdep or reac.thd])
-                                   )
-                   )
-
-        #to work with both c and cuda
-        file.write('#ifdef __cplusplus\n'
-                   'extern "C" {\n'
-                   '#endif\n')
-
-        file.write('    //Must be implemented by user on a per mechanism '
-                   'basis in mechanism.c\n'
-                   '    #ifdef CONP\n'
-                   '    void set_same_initial_conditions(int NUM, double* '
-                   'y_host, double* pres_host);\n'
-                   '    #elif CONV\n'
-                   '    void set_same_initial_conditions(int NUM, double* '
-                   'y_host, double* pres_host, double* rho_host);\n'
-                   '    #endif\n'
-                   '    #ifdef RATES_TEST\n'
-                   '    void write_jacobian_and_rates_output();\n'
-                   '    #endif\n'
-                   )
-
-        #close previous extern
-        file.write('#ifdef __cplusplus\n'
-                   '}\n'
-                   '#endif\n\n')
-=======
         if have_rev_rxns:
             file.write('//Number of forward reactions\n')
             file.write('#define FWD_RATES {}\n'.format(len(reacs)))
@@ -1051,7 +501,6 @@
             file.write('#ifdef __cplusplus\n'
                        '}\n'
                        '#endif\n\n')
->>>>>>> 13cbca8c
 
         file.write('#endif\n\n')
 
@@ -1070,64 +519,6 @@
                    '    #include "jacob.{}h"\n'.format('cu' if lang == 'cuda' else '') +
                    '    #include "dydt.{}h"\n'.format('cu' if lang == 'cuda' else '') +
                    '#endif\n')
-<<<<<<< HEAD
-        file.write(
-            '#ifdef CONP\n'
-            '    void set_same_initial_conditions(int NUM, double* y_host, '
-            'double* pres_host) {\n'
-            '#elif CONV\n'
-            '    void set_same_initial_conditions(int NUM, double* y_host, '
-            'double* pres_host, double* rho_host) {\n'
-            '#endif\n'
-            '        double Xi [NSP] = {0.0};\n'
-            '        //set initial mole fractions here\n\n'
-            '        //Normalize mole fractions to sum to one\n'
-            '        double Xsum = 0.0;\n'
-            '        for (int j = 0; j < NSP; ++ j) {\n'
-            '            Xsum += Xi[j];\n'
-            '        }\n'
-            '        if (Xsum == 0.0) {\n'
-            '            printf("Use of the set initial conditions function '
-            'requires user implementation!");\n'
-            '            exit(-1);\n'
-            '        }\n'
-            '        for (int j = 0; j < NSP; ++ j) {\n'
-            '            Xi[j] /= Xsum;\n'
-            '        }\n\n'
-            '        //convert to mass fractions\n'
-            '        double Yi[NSP];\n'
-            '        mole2mass(Xi, Yi);\n\n'
-            '        //set initial pressure, units [dyn/cm^2]\n'
-            '        double pres = 1.01325e6;\n'
-            '        // set intial temperature, units [K]\n'
-            '        double T0 = 1600;\n\n'
-            '        //load temperature and mass fractions for all '
-            'threads (cells)\n'
-            '        for (int i = 0; i < NUM; ++i) {\n'
-            '            y_host[i] = T0;\n'
-            '            //loop through species\n'
-            '            for (int j = 1; j < NN; ++j) {\n'
-            '                y_host[i + NUM * j] = Yi[j - 1];\n'
-            '            }\n'
-            '        }\n\n'
-            '        #ifdef CONV\n'
-            '        //calculate density\n'
-            '        double rho = getDensity(T0, pres, Xi);\n'
-            '        #endif\n\n'
-            '        for (int i = 0; i < NUM; ++i) {\n'
-            '            #ifdef CONV\n'
-            '            rho_host[i] = rho;\n'
-            '            #endif\n'
-            '            pres_host[i] = pres;\n'
-            '        }\n'
-            '    }\n\n'
-            )
-        file.write('#ifdef RATES_TEST\n')
-        #write utility function that finds concentrations at a given state
-        file.write('    void get_concentrations(double pres, const double* y,'
-                   ' double* conc) {\n'
-                   '        double rho;\n'
-=======
         if lang == 'cuda':
             file.write('#include <cuda.h>\n'
                        '#include <cuda_runtime.h>\n'
@@ -1324,7 +715,6 @@
         # write utility function that finds concentrations at a given state
         file.write('void get_concentrations(double P, const double* y_host, double* conc_host) {\n'
                    '    double rho;\n'
->>>>>>> 13cbca8c
                    )
 
         line = '    rho = '
@@ -1334,26 +724,14 @@
                 line += '\n'
                 file.write(line)
                 line = '         '
-
-<<<<<<< HEAD
-            if not isfirst: line += ' + '
-            line += '(y[{}] / {})'.format(specs.index(sp) + 1, sp.mw)
-=======
             if not isfirst:
                 line += ' + '
             line += '(y_host[{}] / {})'.format(specs.index(sp) + 1, sp.mw)
->>>>>>> 13cbca8c
             isfirst = False
 
         line += ';\n'
         file.write(line)
-<<<<<<< HEAD
-        line = ('        rho = pres / '
-                '({:.8e} * y[0] * rho);\n\n'.format(chem.RU)
-                )
-=======
         line = '    rho = P / ({:.8e} * y_host[0] * rho);\n\n'.format(chem.RU)
->>>>>>> 13cbca8c
         file.write(line)
 
         # calculation of species molar concentrations
@@ -1361,53 +739,12 @@
         # loop through species
         for sp in specs:
             isp = specs.index(sp)
-<<<<<<< HEAD
-            line = '    conc[{}] = rho * y[{}] / '.format(isp, isp + 1)
-            line += '{}'.format(sp.mw) + utils.line_end[lang]
-            file.write(line)
-
-        file.write('    }\n\n')
-=======
             line = '    conc_host[{}] = rho * y_host[{}] / '.format(isp, isp + 1)
             line += '{}'.format(sp.mw) + utils.line_end[lang]
             file.write(line)
->>>>>>> 13cbca8c
 
         file.write('}\n\n')
 
-<<<<<<< HEAD
-        #convience method to write rates to file
-        file.write('    void write_rates(FILE* fp, const double* fwd_rates, '
-                   'const double* rev_rates, const double* pres_mod, '
-                   'const double* sp_rates, const double* dy) {\n'
-                   '        fprintf(fp, "Forward Rates\\n");\n'
-                   '        for(int i = 0; i < FWD_RATES; ++i) {\n'
-                   '            fprintf(fp, "%.15le\\n", fwd_rates[i]);\n'
-                   '        }\n'
-                   '        fprintf(fp, "Rev Rates\\n");\n'
-                   '        for(int i = 0; i < REV_RATES; ++i) {\n'
-                   '            fprintf(fp, "%.15le\\n", rev_rates[i]);\n'
-                   '        }\n'
-                   '        fprintf(fp, "Pres Mod Rates\\n");\n'
-                   '        for(int i = 0; i < PRES_MOD_RATES; i++) {\n'
-                   '            fprintf(fp, "%.15le\\n", pres_mod[i]);\n'
-                   '        }\n'
-                   '        fprintf(fp, "Spec Rates\\n");\n'
-                   '        for(int i = 0; i < NSP; i++) {\n'
-                   '             fprintf(fp, "%.15le\\n", sp_rates[i]);\n'
-                   '        }\n'
-                   '        fprintf(fp, "dy\\n");\n'
-                   '        for(int i = 0; i < NN; i++) {\n'
-                   '            fprintf(fp, "%.15le\\n", dy[i]);\n'
-                   '        }\n'
-                   '    }\n\n'
-                  )
-
-        file.write('    void write_jacob(FILE* fp, const double* jacob) {\n'
-                   '        fprintf(fp, "Jacob\\n");\n'
-                   '        for (int i = 0; i < NN * NN; ++i) {\n'
-                   '            fprintf(fp, "%.15le\\n", jacob[i]);\n'
-=======
         line = 'void write_rates(FILE* fp, '
         if have_rev_rxns:
             line += ' const double* fwd_rates_host'
@@ -1475,7 +812,6 @@
                    '            int i_index = i == 0 ? 0 : spec_order[i - 1] + 1;\n'
                    '            int j_index = j == 0 ? 0 : spec_order[j - 1] + 1;\n'
                    '            fprintf(fp, "%.15le\\n", jacob_host[i_index * NN + j_index]);\n'
->>>>>>> 13cbca8c
                    '        }\n'
                    '    }\n'
                    '}\n\n'
@@ -1505,70 +841,6 @@
             if have_pdep_rxns:
                 file.write('    double pres_mod_host[PRES_MOD_RATES] = {0.0};\n')
 
-<<<<<<< HEAD
-        file.write(
-            '    void write_jacobian_and_rates_output() {\n'
-            '        //set mass fractions to unity to turn on all reactions\n'
-            '        double Yi[NN];\n'
-            '        double sum = 0;'
-            '        for (int i = 1; i < NN; ++i) {\n'
-            '            Yi[i] = (1.0 + i - 1);\n'
-            '            sum += Yi[i];\n'
-            '        }\n'
-            '        //Normalize\n'
-            '        for (int i = 1; i < NN; ++i) {\n'
-            '            Yi[i] /= sum;\n'
-            '        }\n'
-            '        double conc[NSP];\n'
-            '        double fwd_rates[FWD_RATES];\n'
-            '        double rev_rates[REV_RATES];\n'
-            '        double pres_mod[PRES_MOD_RATES];\n'
-            '        double sp_rates[NSP];\n'
-            '        double dy[NN];\n'
-            '        double jacob[NN * NN];\n'
-            '        //evaluate and write rates for various conditions\n'
-            '        FILE* fp = fopen ("rates_data.txt", "w");\n'
-            '        fprintf(fp, "800K, 1 atm\\n");\n'
-            '        Yi[0] = 800;\n'
-            '        get_concentrations(1.01325e6, Yi, conc);\n'
-            '        eval_rxn_rates(800, conc, fwd_rates, rev_rates);\n'
-            '        get_rxn_pres_mod (800, 1.01325e6, conc, pres_mod);\n'
-            '        eval_spec_rates (fwd_rates, rev_rates, pres_mod, '
-            'sp_rates);\n'
-            '        dydt(800, 1.01325e6, Yi, dy);\n'
-            '        write_rates(fp, fwd_rates, rev_rates, pres_mod, '
-            'sp_rates, dy);\n'
-            '        eval_jacob(0, 1.01325e6, Yi, jacob);\n'
-            '        write_jacob(fp, jacob);\n'
-            '        fprintf(fp, "1600K, 1 atm\\n");\n'
-            '        Yi[0] = 1600;\n'
-            '        get_concentrations(1.01325e6, Yi, conc);\n'
-            '        eval_rxn_rates(1600, conc, fwd_rates, rev_rates);\n'
-            '        get_rxn_pres_mod (1600, 1.01325e6, conc, pres_mod);\n'
-            '        eval_spec_rates (fwd_rates, rev_rates, pres_mod, '
-            'sp_rates);\n'
-            '        dydt(1600, 1.01325e6, Yi, dy);\n'
-            '        write_rates(fp, fwd_rates, rev_rates, pres_mod, '
-            'sp_rates, dy);\n'
-            '        eval_jacob(0, 1.01325e6, Yi, jacob);\n'
-            '        write_jacob(fp, jacob);\n'
-            '        fprintf(fp, "800K, 10 atm\\n");\n'
-            '        Yi[0] = 800;\n'
-            '        get_concentrations(1.01325e7, Yi, conc);\n'
-            '        eval_rxn_rates(800, conc, fwd_rates, rev_rates);\n'
-            '        get_rxn_pres_mod (800, 1.01325e7, conc, pres_mod);\n'
-            '        eval_spec_rates (fwd_rates, rev_rates, pres_mod, '
-            'sp_rates);\n'
-            '        dydt(800, 1.01325e7, Yi, dy);\n'
-            '        write_rates(fp, fwd_rates, rev_rates, pres_mod, '
-            'sp_rates, dy);\n'
-            '        eval_jacob(0, 1.01325e7, Yi, jacob);\n'
-            '        write_jacob(fp, jacob);\n'
-            '        fclose(fp);\n'
-            '    }\n'
-            )
-        file.write('#endif')
-=======
             file.write('    double spec_rates_host[NSP] = {0.0};\n'
                        '    double dy_host[NN] = {0.0};\n'
                        '    double jacob_host[NN * NN] = {0.0};\n'
@@ -1830,8 +1102,6 @@
                     for a in arr[0]:
                         file.write(
                             '  ' + init_template.format('(*host_memory)->' + a, 'padded * ' + arr[1]) + '\n')
->>>>>>> 13cbca8c
-
                 file.write('#endif\n')
                 file.write('  cudaErrorCheck(cudaMemcpyToSymbol(memory_pointers, (*host_memory), sizeof(gpuMemory)));\n')
                 file.write(
@@ -1880,7 +1150,40 @@
                            '}\n'
                            )
 
-<<<<<<< HEAD
+    if lang == 'cuda':
+        with open(path + 'gpu_macros.cuh', 'w') as file:
+            file.write('#ifndef GPU_MACROS_CUH\n'
+                       '#define GPU_MACROS_CUH\n'
+                       '#include <stdio.h>\n'
+                       '#include <cuda.h>\n'
+                       '#include <cuda_runtime.h>\n'
+                       '#include <helper_cuda.h>\n'
+                       '\n'
+                       )
+            if CUDAParams.is_global():
+                file.write('#define GLOBAL_MEM\n')
+
+            file.write('#define CU_LINEAR_OFFSET(I) (threadIdx.x + blockIdx.x * blockDim.x + (I) * blockDim.x * gridDim.x)\n'
+                       '\n'
+                       '#ifdef GLOBAL_MEM\n'
+                       '    #define INDEX(I) (CU_LINEAR_OFFSET((I)))\n'
+                       '#else\n'
+                       '    #define INDEX(I) ((I))\n'
+                       '#endif\n'
+                       '\n'
+                       )
+            file.write('#define cudaErrorCheck(ans) { gpuAssert((ans), __FILE__, __LINE__); }\n'
+                       'inline void gpuAssert(cudaError_t code, const char *file, int line, bool abort=true)\n'
+                       '{\n'
+                       '    if (code != cudaSuccess)\n'
+                       '    {\n'
+                       '        fprintf(stderr,"GPUassert: %s %s %d\\n", cudaGetErrorString(code), file, line);\n'
+                       '        if (abort) exit(code);\n'
+                       '    }\n'
+                       '}\n'
+                       )
+            file.write('#endif\n')
+
 def write_header(path, lang):
     """Writes minimal header file used by all other source files.
 
@@ -1907,39 +1210,4 @@
                    '#else\n'
                    ' #include "mechanism.h"\n'
                    '#endif\n'
-                  )
-=======
-    if lang == 'cuda':
-        with open(path + 'gpu_macros.cuh', 'w') as file:
-            file.write('#ifndef GPU_MACROS_CUH\n'
-                       '#define GPU_MACROS_CUH\n'
-                       '#include <stdio.h>\n'
-                       '#include <cuda.h>\n'
-                       '#include <cuda_runtime.h>\n'
-                       '#include <helper_cuda.h>\n'
-                       '\n'
-                       )
-            if CUDAParams.is_global():
-                file.write('#define GLOBAL_MEM\n')
-
-            file.write('#define CU_LINEAR_OFFSET(I) (threadIdx.x + blockIdx.x * blockDim.x + (I) * blockDim.x * gridDim.x)\n'
-                       '\n'
-                       '#ifdef GLOBAL_MEM\n'
-                       '    #define INDEX(I) (CU_LINEAR_OFFSET((I)))\n'
-                       '#else\n'
-                       '    #define INDEX(I) ((I))\n'
-                       '#endif\n'
-                       '\n'
-                       )
-            file.write('#define cudaErrorCheck(ans) { gpuAssert((ans), __FILE__, __LINE__); }\n'
-                       'inline void gpuAssert(cudaError_t code, const char *file, int line, bool abort=true)\n'
-                       '{\n'
-                       '    if (code != cudaSuccess)\n'
-                       '    {\n'
-                       '        fprintf(stderr,"GPUassert: %s %s %d\\n", cudaGetErrorString(code), file, line);\n'
-                       '        if (abort) exit(code);\n'
-                       '    }\n'
-                       '}\n'
-                       )
-            file.write('#endif\n')
->>>>>>> 13cbca8c
+                  )
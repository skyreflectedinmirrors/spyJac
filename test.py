# Python 2 compatibility
from __future__ import division
from __future__ import print_function

# Standard libraries
import os
import sys
import subprocess
from argparse import ArgumentParser

import matplotlib.pyplot as plt
from matplotlib.backends.backend_pdf import PdfPages

# More Python 2 compatibility
if sys.version_info.major == 3:
    from itertools import zip
elif sys.version_info.major == 2:
    from itertools import izip as zip

# Related modules
import numpy as np

try:
    import cantera as ct
    from cantera import ck2cti
except ImportError:
    print('Error: Cantera must be installed.')
    raise

try:
    import numdifftools
except ImportError:
    print('Error: numdifftools must be installed.')
    raise

# Local imports
import utils
from pyJac import create_jacobian
import partially_stirred_reactor as pasr

# Compiler based on language
cmd_compile = dict(c='gcc',
                   cuda='nvcc',
                   fortran='gfortran'
                   )

# Flags based on language
flags = dict(c=['-std=c99'],
             cuda=['-arch=sm_20',
                   '-I/usr/local/cuda/include/',
                   '-I/usr/local/cuda/samples/common/inc/',
                   '-dc'],
             fortran='')

libs = dict(c=['-lm', '-std=c99'],
            cuda='-arch=sm_20',
            fortran='')


class ReactorConstPres(object):

    def __init__(self, gas):
        # Parameters of the ODE system and auxiliary data are stored in the
        # ReactorConstPres object.
        self.gas = gas
        self.P = gas.P

    def __call__(self, y=None):
        """the ODE function, y' = f(t,y) """

        # State vector is [T, Y_1, Y_2, ... Y_K]
        # Only set state if something is input
        if y is not None:
            self.gas.set_unnormalized_mass_fractions(y[1:])
            self.gas.TP = y[0], self.P
        rho = self.gas.density

        wdot = self.gas.net_production_rates
        dTdt = - (np.dot(self.gas.partial_molar_enthalpies, wdot) /
                  (rho * self.gas.cp)
                  )
        dYdt = wdot * self.gas.molecular_weights / rho

        return np.hstack((dTdt, dYdt))


class ReactorConstVol(object):

    def __init__(self, gas):
        # Parameters of the ODE system and auxiliary data are stored in the
        # ReactorConstVol object.
        self.gas = gas
        self.density = gas.density

    def __call__(self, y=None):
        """the ODE function, y' = f(t,y) """

        # State vector is [T, Y_1, Y_2, ... Y_K]
        # Only set state if something is input
        if y is not None:
            self.gas.set_unnormalized_mass_fractions(y[1:])
            self.gas.TD = y[0], self.density

        wdot = self.gas.net_production_rates
        dTdt = - (np.dot(self.gas.partial_molar_int_energies, wdot) /
                  (self.density * self.gas.cv)
                  )
        dYdt = wdot * self.gas.molecular_weights / self.density

        return np.hstack((dTdt, dYdt))


def convert_mech(mech_filename, therm_filename=None):
    """Convert a mechanism and return a string with the filename.

    Convert a CHEMKIN format mechanism to the Cantera CTI format using
    the Cantera built-in script `ck2cti`.

    :param mech_filename:
        Filename of the input CHEMKIN format mechanism. The converted
        CTI file will have the same name, but with `.cti` extension.
    :param thermo_filename:
        Filename of the thermodynamic database. Optional if the
        thermodynamic database is present in the mechanism input.
    """

    arg = ['--input=' + mech_filename]
    if therm_filename is not None:
        arg.append('--thermo=' + therm_filename)
    arg.append('--permissive')

    # Convert the mechanism
    ck2cti.main(arg)
    mech_filename = mech_filename[:-4] + '.cti'
    print('Mechanism conversion successful, written to '
          '{}'.format(mech_filename)
          )
    return mech_filename

def __write_header_include(file, lang):
    file.write(
        '#include <stdlib.h>\n'
        '#include <stdio.h>\n'
        '\n'
        )

    file_list = ['mechanism', 'chem_utils', 'rates', 'dydt', 'jacob']
    file.write('\n'.join(['#include "header.h"'] +
                         ['#include "{}.{}"'.format(
                             the_file, 'h' if lang == 'c' else 'cuh')
                          for the_file in file_list]) + '\n'
               )

    if lang == 'cuda':
        file.write('#include <cuda.h>\n'
                   '#include <cuda_runtime.h>\n'
                   '#include <helper_cuda.h>\n'
                   '#include "launch_bounds.cuh"\n'
                   '#include "gpu_macros.cuh"\n'
                   '#include "gpu_memory.cuh"\n\n'
                   )


def __write_output_methods(file):
    file.write(
        'void write_conc (FILE* fp, const double* conc) {\n'
        '  fprintf(fp, "%d\\n", NSP);\n'
        '  for(int i = 0; i < NSP; ++i) {\n'
        '    fprintf(fp, "%.15e\\n", conc[i]);\n'
        '  }\n'
        '}\n'
        '\n'
        'void write_rates (FILE* fp, const double* fwd_rates, '
        'const double* rev_rates,\n'
        '                  const double* pres_mod, '
        'const double* sp_rates, const double* dy) {\n'
        '\n'
        '  fprintf(fp, "%d\\n", FWD_RATES);\n'
        '  for(int i = 0; i < FWD_RATES; ++i) {\n'
        '      fprintf(fp, "%.15e\\n", fwd_rates[i]);\n'
        '  }\n'
        '\n'
        '  fprintf(fp, "%d\\n", REV_RATES);\n'
        '  for(int i = 0; i < REV_RATES; ++i) {\n'
        '      fprintf(fp, "%.15e\\n", rev_rates[i]);\n'
        '  }\n'
        '\n'
        '  fprintf(fp, "%d\\n", PRES_MOD_RATES);\n'
        '  for(int i = 0; i < PRES_MOD_RATES; i++) {\n'
        '      fprintf(fp, "%.15e\\n", pres_mod[i]);\n'
        '  }\n'
        '\n'
        '  fprintf(fp, "%d\\n", NSP);\n'
        '  for(int i = 0; i < NSP; i++) {\n'
        '       fprintf(fp, "%.15e\\n", sp_rates[i]);\n'
        '  }\n'
        '\n'
        '  fprintf(fp, "%d\\n", NN);\n'
        '  for(int i = 0; i < NN; i++) {\n'
        '      fprintf(fp, "%.15e\\n", dy[i]);\n'
        '  }\n'
        '\n'
        '  return;\n'
        '}\n'
        '\n'
        '\n'
        'void write_jacob (FILE* fp, const double* jacob) {\n'
        '\n'
        '  fprintf(fp, "%d\\n", NN * NN);\n'
        '  for (int i = 0; i < NN * NN; ++i) {\n'
        '      fprintf(fp, "%.15e\\n", jacob[i]);\n'
        '  }\n'
        '\n'
        '  return;\n'
        '}\n'
        '\n'
        '\n'
        )


def __write_condition_reader(file):
    file.write(
        '  int buff_size = 1024;\n'
        '  char buffer [buff_size];\n'
        '  double data[NN + 1];\n'
        '  for (int i = 0; i < NN + 1; ++i) {\n'
        '    if (fgets (buffer, buff_size, fp) != NULL) {\n'
        '      data[i] = strtod(buffer, NULL);\n'
        '    }\n'
        '  }\n'
        '  fclose (fp);\n'
        '\n'
        '  y[0] = data[0];\n'
        '  pres = data[1];\n'
        '  for (int i = 0; i < NSP; ++i) {\n'
        '    y[i + 1] = data[i + 2];\n'
        '  }\n'
        )


def __write_kernels(file, pmod):
    file.write(
        '  __global__\n'
        'void k_eval_conc(const double* y, double pres, double* conc) {\n'
        '   double rho, mw_avg;\n'
        '   eval_conc(y[0], pres, &y[1], &mw_avg, &rho, conc);\n'
        '}\n\n'
        )
    file.write(
        '  __global__\n'
        'void k_eval_rxn_rates(const double* y, double pres, '
        'const double* conc, double* fwd_rates,'
        ' double* rev_rates) {\n'
        '   eval_rxn_rates(y[0], pres, conc, fwd_rates, rev_rates);\n'
        '}\n\n'
        )
    if pmod:
        file.write(
            '  __global__\n'
            'void k_get_rxn_pres_mod(const double* y, double pres,'
            ' const double* conc, double* pres_mod) {\n'
            '   get_rxn_pres_mod(y[0], pres, conc, pres_mod);\n'
            '}\n\n'
        )
    file.write(
        '  __global__\n'
        'void k_eval_spec_rates(const double* fwd_rates,'
        ' const double* rev_rates, const double* pres_mod'
        ', double* sp_rates) {\n'
        '   eval_spec_rates(fwd_rates, rev_rates, pres_mod, sp_rates);\n'
        '}\n\n'
        )
    file.write(
        '  __global__\n'
        'void k_eval_dy_dt(double pres, const double* y, double* dy) {\n'
        '   dydt(0, pres, y, dy);\n'
        '}\n\n'
        )
    file.write(
        '  __global__\n'
        'void k_eval_jacob(double pres, const double* y, double* jacob) {\n'
        '   eval_jacob(0, pres, y, jacob);\n'
        '}\n\n'
        )


def write_cuda_test(build_dir, rev, pmod):
    with open(build_dir + os.path.sep + 'test.cu', 'w') as f:
        __write_header_include(f, 'cuda')
        f.write(
            '#ifndef SHARED_SIZE\n'
            '  #define SHARED_SIZE (0)\n'
            '#endif\n\n'
        )
        __write_output_methods(f)
        __write_kernels(f, pmod)
        f.write('int main (void) {\n'
                '\n'
                '  FILE* fp = fopen ("test/input.txt", "r");\n'
                '  double y[NN], pres;\n'
                '\n'
                )

        __write_condition_reader(f)

        the_arrays = {}
        the_arrays['NN'] = ['d_y', 'd_dy']
        the_arrays['NSP'] = ['d_conc', 'd_spec_rates']
        the_arrays['FWD_RATES'] = ['d_fwd_rates']
        the_arrays['REV_RATES'] = ['d_rev_rates']
        the_arrays['PRES_MOD_RATES'] = ['d_pres_mod_rates']
        the_arrays['NN * NN'] = ['d_jacob']
        f.write(
            '  double conc[NSP] = {0};\n'
            '  double fwd_rates[FWD_RATES] = {0};\n'
            )
        f.write(
            '  double rev_rates[REV_RATES]= {0};\n' if rev
            else '  double* rev_rates = 0;\n'
        )
        f.write(
            '  double pres_mod[PRES_MOD_RATES] = {0};\n' if pmod
            else '  double* pres_mod = 0;\n'
        )
        f.write(
            '  double spec_rates[NSP] = {0};\n'
            '  double dy[NN] = {0};\n'
            '  double jacob[NN * NN] = {0};\n'
            '\n'
            '  fp = fopen ("test/output.txt", "w");\n'
            '\n'
            '  cudaErrorCheck(cudaSetDevice(0));\n'
            '  cudaErrorCheck(cudaDeviceSetCacheConfig('
            'cudaFuncCachePreferL1));\n'
            '  //initialize cuda variables\n'
        )
        for size in the_arrays:
            for array in the_arrays[size]:
                f.write('  double* {} = 0;\n'.format(array))
                f.write('  cudaErrorCheck(cudaMalloc((void**)&'
                        '{}, {} * sizeof(double)));\n'.format(array, size))
                f.write('  cudaErrorCheck(cudaMemset({}, 0, '.format(array) +
                        '{} * sizeof(double)));\n'.format(size))
        f.write(
            '  //copy mass fractions\n'
            '  cudaErrorCheck(cudaMemcpy(d_y, y, NN * sizeof(double),'
            ' cudaMemcpyHostToDevice));\n'
            '  k_eval_conc<<<1, 1, SHARED_SIZE>>>(d_y, pres, d_conc);\n'
            '  k_eval_rxn_rates<<<1, 1, SHARED_SIZE>>>(d_y, pres, d_conc,'
            ' d_fwd_rates, d_rev_rates);\n'
            )
        if pmod:
            f.write(
            '  k_get_rxn_pres_mod<<<1, 1, SHARED_SIZE>>>(d_y, pres, d_conc,'
            ' d_pres_mod_rates);\n'
            )
        f.write(
            '  k_eval_spec_rates<<<1, 1, SHARED_SIZE>>>'
            '(d_fwd_rates, d_rev_rates, d_pres_mod_rates, d_spec_rates);\n'
            '  k_eval_dy_dt<<<1, 1, SHARED_SIZE>>>(pres, d_y, d_dy);\n'
            '  k_eval_jacob<<<1, 1, SHARED_SIZE>>>(pres, d_y, d_jacob);\n'
            '  //copy back\n'
            '  cudaErrorCheck(cudaMemcpy(conc, d_conc,'
            ' NSP * sizeof(double), cudaMemcpyDeviceToHost));\n'
            '  cudaErrorCheck(cudaMemcpy(fwd_rates, d_fwd_rates,'
            ' FWD_RATES * sizeof(double), cudaMemcpyDeviceToHost));\n'
            '  cudaErrorCheck(cudaMemcpy(rev_rates, d_rev_rates,'
            ' REV_RATES * sizeof(double), cudaMemcpyDeviceToHost));\n'
            '  cudaErrorCheck(cudaMemcpy(pres_mod, d_pres_mod_rates,'
            ' PRES_MOD_RATES * sizeof(double), cudaMemcpyDeviceToHost));\n'
            '  cudaErrorCheck(cudaMemcpy(dy, d_dy,'
            ' NN * sizeof(double), cudaMemcpyDeviceToHost));\n'
            '  cudaErrorCheck(cudaMemcpy(spec_rates, d_spec_rates,'
            ' NSP * sizeof(double), cudaMemcpyDeviceToHost));\n'
            '  cudaErrorCheck(cudaMemcpy(jacob, d_jacob,'
            ' NN * NN * sizeof(double), cudaMemcpyDeviceToHost));\n'
            '  //write\n'
            '  write_conc (fp, conc);\n'
            '  write_rates (fp, fwd_rates, rev_rates, '
            'pres_mod, spec_rates, dy);\n'
            '  write_jacob (fp, jacob);\n'
            '\n'
            '  fclose (fp);\n'
            '\n'
            '  //finally free cuda variables\n'
            '  cudaErrorCheck(cudaFree(d_y));\n'
            '  cudaErrorCheck(cudaFree(d_conc));\n'
            '  cudaErrorCheck(cudaFree(d_fwd_rates));\n'
            '  cudaErrorCheck(cudaFree(d_rev_rates));\n'
            '  cudaErrorCheck(cudaFree(d_pres_mod_rates));\n'
            '  cudaErrorCheck(cudaFree(d_dy));\n'
            '  cudaErrorCheck(cudaFree(d_spec_rates));\n'
            '  cudaErrorCheck(cudaFree(d_jacob));\n'
            '  return 0;\n'
            '}\n'

        )


def write_c_test(build_dir, pmod):
    with open(build_dir + os.path.sep + 'test.c', 'w') as f:
        __write_header_include(f, 'c')
        __write_output_methods(f)
        #__write_fd_jacob(f, 'c')
        f.write('int main (void) {\n'
                '\n'
                '  FILE* fp = fopen ("test/input.txt", "r");\n'
                '  double y[NN], pres;\n'
                '\n'
                )

        __write_condition_reader(f)

        f.write(
            '  double mw_avg;\n'
            '  double rho;\n'
            '  double conc[NSP] = {0};\n'
            '  double fwd_rates[FWD_RATES] = {0};\n'
            '  double rev_rates[REV_RATES] = {0};\n'
            '  double sp_rates[NSP] = {0};\n'
            '  double dy[NN] = {0};\n'
            '  double jacob[NN * NN] = {0};\n'
            '\n'
            '  fp = fopen ("test/output.txt", "w");\n'
            '\n'
            '  eval_conc (y[0], pres, &y[1], &mw_avg, &rho, conc);\n'
            '  write_conc (fp, conc);\n'
            '\n'
            '  eval_rxn_rates (y[0], pres, conc, fwd_rates, rev_rates);\n'
            )
        if pmod:
            f.write(
            '  double pres_mod[PRES_MOD_RATES] = {0};\n'
            '  get_rxn_pres_mod (y[0], pres, conc, pres_mod);\n'
            )
        else:
            f.write('double* pres_mod = 0;\n')
        f.write(
            '  eval_spec_rates (fwd_rates, rev_rates, pres_mod, sp_rates);\n'
            '  dydt (0.0, pres, y, dy);\n'
            '  write_rates (fp, fwd_rates, rev_rates, '
            'pres_mod, sp_rates, dy);\n'
            '\n'
            '  eval_jacob (0.0, pres, y, jacob);\n'
            '  write_jacob (fp, jacob);\n'
            #'  double fd_jacob[NN * NN] = {0};\n'
            #'  eval_fd_jacob(0.0, pres, y, fd_jacob);\n'
            #'  write_jacob(fp, fd_jacob);\n'
            '\n'
            '  fclose (fp);\n'
            '\n'
            '  return 0;\n'
            '}\n'
            '\n'
        )

    return None


class analytic_eval_jacob:
    def __init__(self, pressure):
        self.pres = pressure
        #self.idx_rev = idx_rev
        #self.test_dir = test_dir

    def dydt(self, y):
        import pyjacob
        dy = np.zeros_like(y)
        pyjacob.py_dydt(0, self.pres, y, dy)
        return dy

    def eval_jacobian(self, gas, order):
        """
        """
        abs_tol = 1.e-20
        rel_tol = 1.e-8

        y = np.hstack((gas.T, gas.Y))
        step = np.array([1e-15 for x in range(len(y))])
        step[0] = abs_tol

        jacob = numdifftools.Jacobian(self.dydt, order=order, method='central', full_output=True)
        arr = jacob(y)
        fd = np.array(arr[0])
        index = np.array(arr[-1].index)
        return fd.T.flatten()

def __is_pdep(rxn):
    return (isinstance(rxn, ct.ThreeBodyReaction) or
    isinstance(rxn, ct.FalloffReaction) or
    isinstance(rxn, ct.ChemicallyActivatedReaction))

def run_pasr(pasr_input_file, mech_filename, pasr_output_file):
    # Run PaSR to get data
    pasr_input = pasr.parse_input_file(pasr_input_file)
    state_data = pasr.run_simulation(
                    mech_filename,
                    pasr_input['case'],
                    pasr_input['temperature'],
                    pasr_input['pressure'],
                    pasr_input['equivalence ratio'],
                    pasr_input['fuel'],
                    pasr_input['oxidizer'],
                    pasr_input['complete products'],
                    pasr_input['number of particles'],
                    pasr_input['residence time'],
                    pasr_input['mixing time'],
                    pasr_input['pairing time'],
                    pasr_input['number of residence times']
                    )
    if pasr_output_file:
        np.save(pasr_output_file, state_data)
    return state_data


def test(lang, build_dir, mech_filename, therm_filename=None,
         pasr_input_file='pasr_input.yaml', generate_jacob=True,
         seed=None, pasr_output_file=None):
    """
    """

    if seed is not None:
        np.random.seed(seed)
    else:
        np.random.seed()

    test_dir = '.' + os.path.sep + 'test'
    utils.create_dir(test_dir)

    # First check for appropriate Compiler
    try:
        subprocess.check_call(['which', cmd_compile[lang]])
    except subprocess.CalledProcessError:
        print('Error: appropriate compiler for language not found.')
        sys.exit(1)

    if generate_jacob:
        # Create Jacobian and supporting source code files
        create_jacobian(lang, mech_filename, therm_name=therm_filename,
                        optimize_cache=False, build_path=build_dir,
                        no_shared=True
                        )

    # Interpret reaction mechanism file, depending on Cantera or
    # Chemkin format.
    if not mech_filename.endswith(tuple(['.cti', '.xml'])):
        # Chemkin format; need to convert first.
        mech_filename = convert_mech(mech_filename, therm_filename)

    #write and compile the dydt python wrapper
    try:
        os.remove('py_dydt.so')
    except:
        pass
    #doesn't work at the moment
    #just run python dydt_setup.py build_ext --inplace
    subprocess.check_call(['python2.7', os.getcwd() + os.path.sep + 'pyjacob_setup.py', 'build_ext', '--inplace'])

    #get the cantera object
    gas = ct.Solution(mech_filename)
    pmod = any([__is_pdep(rxn) for rxn in gas.reactions()])
    rev = any(rxn.reversible for rxn in gas.reactions())

    """
    # Write test driver
    if lang == 'c':
        write_c_test(build_dir, pmod)
    elif lang == 'cuda':
        write_cuda_test(build_dir, rev, pmod)

    # Compile generated source code
    files = ['chem_utils', 'dydt', 'jacob', 'spec_rates',
             'rxn_rates', 'test'
             ]
    if pmod:
        files += ['rxn_rates_pres_mod']

    for f in files:
        args = [cmd_compile[lang]]
        args.extend(flags[lang])
        args.extend([
            '-I.' + os.path.sep + build_dir,
            '-c', os.path.join(build_dir, f + utils.file_ext[lang]),
            '-o', os.path.join(test_dir, f + '.o')
            ])
        args = [val for val in args if val.strip()]
        try:
            subprocess.check_call(args)
        except subprocess.CalledProcessError:
            print('Error: compilation failed for ' + f + utils.file_ext[lang])
            sys.exit(1)

    # Link into executable
    args = [cmd_compile[lang]]
    args.extend([os.path.join(test_dir, f + '.o') for f in files])
    args.extend(['-o', os.path.join(test_dir, 'test')])
    args.extend(libs[lang])
    try:
        subprocess.check_call(args)
    except subprocess.CalledProcessError:
        print('Error: linking of test program failed.')
        sys.exit(1)
    """

    # Now generate data and check results

    # Need to get reversible reactions and those for which
    # pressure modification applies.
    idx_rev = [i for i, rxn in enumerate(gas.reactions()) if rxn.reversible]
    idx_pmod = [i for i, rxn in enumerate(gas.reactions()) if
                __is_pdep(rxn)
                ]
    # Index of element in idx_pmod that corresponds to reversible reaction
    idx_pmod_rev = [
        i for i, idx in enumerate(idx_pmod) if gas.reaction(idx).reversible]
    # Index of reversible reaction that also has pressure dependent
    # modification
    idx_rev_pmod = [i for i, idx in enumerate(idx_rev) if
                    isinstance(gas.reaction(idx), ct.ThreeBodyReaction) or
                    isinstance(gas.reaction(idx), ct.FalloffReaction) or
                    isinstance(
        gas.reaction(idx), ct.ChemicallyActivatedReaction)
    ]
    if pasr_output_file:
        #load old test data
        try:
            state_data = np.load(pasr_output_file)
        except Exception, e:
            # Run PaSR to get data
            print('Could not load saved pasr data... re-running')
            state_data = run_pasr(pasr_input_file, mech_filename, pasr_output_file)
    else:
        # Run PaSR to get data
        state_data = run_pasr(pasr_input_file, mech_filename, pasr_output_file)
    # Reshape array to treat time steps and particles the same
    state_data = state_data.reshape(state_data.shape[0] * state_data.shape[1],
                                state_data.shape[2]
                                )
    num_trials = len(state_data)

    err_dydt = np.zeros(num_trials)
    err_dydt_zero = np.zeros(num_trials)
    err_jac_norm = np.zeros(num_trials)
    err_jac = np.zeros(num_trials)
    err_jac_thr = np.zeros(num_trials)
    err_jac_max = np.zeros(num_trials)
    err_jac_zero = np.zeros(num_trials)

    for i, state in enumerate(state_data):
        import pyjacob
        temp = state[1]
        pres = state[2]
        mass_frac = state[3:]

        ajac = analytic_eval_jacob(pres)

        #init vectors
        test_conc = np.zeros(gas.n_species)
        test_fwd_rates = np.zeros(gas.n_reactions)
        test_rev_rates = np.zeros(len(idx_rev))
        test_pres_mod = np.zeros(len(idx_pmod))
        test_spec_rates = np.zeros(gas.n_species)
        test_dydt = np.zeros(gas.n_species + 1)
        test_jacob = np.zeros((gas.n_species + 1) * (gas.n_species + 1))

        print()
        print('Testing condition {} / {}'.format(i + 1, num_trials))

        # Run testing executable to get output printed to file
        #subprocess.check_call(os.path.join(test_dir, 'test'))

        gas.TPY = temp, pres, mass_frac

        # Derivative source term
        ode = ReactorConstPres(gas)

        mw_avg = 0
        rho = 0
        #get conc
        pyjacob.py_eval_conc(temp, pres, mass_frac, mw_avg, rho, test_conc)

        non_zero = np.where(test_conc > 0.)[0]
        err = abs((test_conc[non_zero] - gas.concentrations[non_zero]) /
                  gas.concentrations[non_zero]
                  )
        max_err = np.max(err)
        loc = non_zero[np.argmax(err)]
        err = np.linalg.norm(err) * 100.
        print('L2 norm error in non-zero concentration: {:.2e} %'.format(err))
        print('Max error in non-zero concentration: {:.2e} % @ species {}'
            .format(max_err * 100., loc))

        #get rates
        pyjacob.py_eval_rxn_rates(temp, pres, test_conc, test_fwd_rates, test_rev_rates)
        pyjacob.py_get_rxn_pres_mod(temp, pres, test_conc, test_pres_mod)

        # Modify forward and reverse rates with pressure modification
        test_fwd_rates[idx_pmod] *= test_pres_mod
        test_rev_rates[idx_rev_pmod] *= test_pres_mod[idx_pmod_rev]

        non_zero = np.where(test_fwd_rates > 0.)[0]
        err = abs((test_fwd_rates[non_zero] -
                  gas.forward_rates_of_progress[non_zero]) /
                  gas.forward_rates_of_progress[non_zero]
                  )
        max_err = np.max(err)
        loc = non_zero[np.argmax(err)]
        err = np.linalg.norm(err) * 100.
        print('L2 norm error in non-zero forward reaction rates: {:.2e}%'.format(err))
        print('Max error in non-zero forward reaction rates: {:.2e}% @ reaction {}'.
              format(max_err * 100., loc))

        if idx_rev:
            non_zero = np.where(test_rev_rates > 0.)[0]
            err = abs((test_rev_rates[non_zero] -
                      (gas.reverse_rates_of_progress[idx_rev])[non_zero]) /
                      (gas.reverse_rates_of_progress[idx_rev])[non_zero]
                      )
            max_err = np.max(err)
            loc = non_zero[np.argmax(err)]
            err = np.linalg.norm(err) * 100.
            print('L2 norm error in non-zero reverse reaction rates: {:.2e}%'.format(err))
            print('Max error in non-zero reverse reaction rates: {:.2e}% @ reaction {}'.
                  format(max_err * 100., loc))

        # Species production rates
        pyjacob.py_eval_spec_rates(test_fwd_rates, test_rev_rates, test_pres_mod, test_spec_rates)
        non_zero = np.where(test_spec_rates != 0.)[0]
        zero = np.where(test_spec_rates == 0.)[0]
        err = abs((test_spec_rates[non_zero] -
                  gas.net_production_rates[non_zero]) /
                  gas.net_production_rates[non_zero]
                  )
        max_err = np.max(err)
        loc = non_zero[np.argmax(err)]
        err = np.linalg.norm(err) * 100.
        print('L2 norm relative error of non-zero net production rates: '
              '{:.2e} %'.format(err)
              )
        print('Max error in non-zero net production rates: {:.2e}% '
              '@ species {}'.format(max_err * 100., loc)
              )
        err = np.linalg.norm(
            test_spec_rates[zero] - gas.net_production_rates[zero])
        print(
            'L2 norm difference of "zero" net production rates: {:.2e}'
            .format(err))

        y_dummy = np.hstack((temp, mass_frac))
        pyjacob.py_dydt(0, pres, y_dummy, test_dydt)
        non_zero = np.where(test_dydt != 0.)[0]
        zero = np.where(test_dydt == 0.)[0]
        err = abs((test_dydt[non_zero] - ode()[non_zero]) /
                  ode()[non_zero]
                  )
        max_err = np.max(err)
        loc = non_zero[np.argmax(err)]
        err = np.linalg.norm(err) * 100.
        err_dydt[i] = err
        print('L2 norm relative error of non-zero dydt: {:.2e} %'.format(err))
        print('Max error in non-zero dydt: {:.2e}% '
              '@ index {}'.format(max_err * 100., loc)
              )
        err = np.linalg.norm(test_dydt[zero] - ode()[zero])
        err_dydt_zero[i] = err
        print('L2 norm difference of "zero" dydt: {:.2e}'.format(err))

<<<<<<< HEAD
        pyjacob.py_eval_jacobian(0, pres, y_dummy, test_jacob)
        #non_zero = np.where(abs(test_jacob) > 0)[0]
        non_zero = np.where(abs(test_jacob) > np.linalg.norm(test_jacob) / 1.e8)[0]
=======
        pyjacob.eval_jacobian(0, ptes, y_dummy, test_jacob)
        non_zero = np.where(abs(test_jacob) > 0)[0]
>>>>>>> e83f2bef
        zero = np.where(test_jacob == 0.)[0]

        jacob = ajac.eval_jacobian(gas, 6)
        err = abs((test_jacob[non_zero] - jacob[non_zero]) /
                  jacob[non_zero]
                  )
        max_err = np.max(err)
        loc = non_zero[np.argmax(err)]
        err = np.linalg.norm(err) * 100.
        print('Max error in non-zero Jacobian: {:.2e}% '
              '@ index {} %'.format(max_err * 100., loc))
        print('L2 norm of relative error of Jacobian: '
              '{:.2e} %'.format(err))
        err_jac_max[i] = max_err
        err_jac[i] = err

        # Thresholded error
        non_zero = np.where(abs(test_jacob) > np.linalg.norm(test_jacob) / 1.e8)[0]
        err = abs((test_jacob[non_zero] - jacob[non_zero]) /
                  jacob[non_zero]
                  )
        err = np.linalg.norm(err) * 100.
        err_jac_thr[i] = err
        print('L2 norm of thresholded relative error of Jacobian: '
              '{:.2e} %'.format(err))

        err = np.linalg.norm(test_jacob - jacob) / np.linalg.norm(jacob)
        err_jac_norm[i] = err
        print('L2 norm error of Jacobian: {:.2e}'.format(err))

        err = np.linalg.norm(test_jacob[zero] - jacob[zero])
        err_jac_zero[i] = err
        print('L2 norm difference of "zero" Jacobian: '
              '{:.2e}'.format(err))

    plt.semilogy(state_data[:,1], err_jac_norm, 'o')
    plt.xlabel('Temperature [K]')
    plt.ylabel('Jacobian matrix norm error')
    pp = PdfPages('Jacobian_error_norm.pdf')
    pp.savefig()
    pp.close()

    plt.figure()
    plt.semilogy(state_data[:,1], err_jac, 'o')
    plt.xlabel('Temperature [K]')
    plt.ylabel('Jacobian matrix relative error norm [%]')
    pp = PdfPages('Jacobian_relative_error.pdf')
    pp.savefig()
    pp.close()

    # Save all error arrays
    np.savez('error_arrays.npz', err_dydt=err_dydt, err_jac_norm=err_jac_norm,
              err_jac=err_jac, err_jac_thr=err_jac_thr)

    # Cleanup all files in test directory.
    test_files = [os.path.join(test_dir, f) for f in os.listdir(test_dir)]
    for f in test_files + ['pyjacob.so', 'pyjacob_wrapper.c']:
        os.remove(f)
    os.rmdir(test_dir)

    # Now clean build directory
    for root, dirs, files in os.walk('./build', topdown=False):
        for name in files:
            os.remove(os.path.join(root, name))
        for name in dirs:
            os.rmdir(os.path.join(root, name))
    os.rmdir('./build')

    return 0

if __name__ == '__main__':
    parser = ArgumentParser(
        description='Tests pyJac versus a finite difference'
                    ' Cantera jacobian\n'
        )
    parser.add_argument('-l', '--lang',
                        type=str,
                        choices=utils.langs,
                        required=True,
                        help='Programming language for output '
                             'source files.')
    parser.add_argument('-b', '--build_dir',
                        type=str,
                        default='out' + os.path.sep,
                        help='The directory the jacob/rates/tester'
                        ' files will be generated and built in.')
    parser.add_argument('-m', '--mech',
                        type=str,
                        required=True,
                        help='Mechanism filename (e.g., mech.dat).')
    parser.add_argument('-t', '--thermo',
                        type=str,
                        default=None,
                        help='Thermodynamic database filename (e.g., '
                             'therm.dat), or nothing if in mechanism.')
    parser.add_argument('-i', '--input',
                        type=str,
                        default='pasr_input.yaml',
                        help='Perfectly stirred reactor input file for '
                             'generating test data (e.g, pasr_input.yaml)')
    parser.add_argument('-dng', '--do_not_generate',
                        action='store_false',
                        dest='generate_jacob',
                        default=True,
                        help='Use this option to have the tester utilize'
                        ' the already existant jacobian files')
    parser.add_argument('-s', '--seed',
                        type=int,
                        default=None,
                        help='The seed to be used for random numbers')
    parser.add_argument('-p', '--pasr_output',
                        type=str,
                        default=None,
                        help='An optional saved .npy file that has the '
                             'resulting pasr data (to speed testing)')
    args = parser.parse_args()
    test(args.lang, args.build_dir, args.mech, args.thermo, args.input,
         args.generate_jacob, args.seed, args.pasr_output
         )<|MERGE_RESOLUTION|>--- conflicted
+++ resolved
@@ -765,14 +765,8 @@
         err_dydt_zero[i] = err
         print('L2 norm difference of "zero" dydt: {:.2e}'.format(err))
 
-<<<<<<< HEAD
-        pyjacob.py_eval_jacobian(0, pres, y_dummy, test_jacob)
-        #non_zero = np.where(abs(test_jacob) > 0)[0]
-        non_zero = np.where(abs(test_jacob) > np.linalg.norm(test_jacob) / 1.e8)[0]
-=======
-        pyjacob.eval_jacobian(0, ptes, y_dummy, test_jacob)
+        pyjacob.eval_jacobian(0, pres, y_dummy, test_jacob)
         non_zero = np.where(abs(test_jacob) > 0)[0]
->>>>>>> e83f2bef
         zero = np.where(test_jacob == 0.)[0]
 
         jacob = ajac.eval_jacobian(gas, 6)

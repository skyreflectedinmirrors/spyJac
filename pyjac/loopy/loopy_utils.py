--- conflicted
+++ resolved
@@ -430,20 +430,9 @@
                         self.compare_mask[i], self.compare_axis).squeeze()
                 if outv.shape != ref_answer.shape:
                     #apply the same transformation to the answer
-<<<<<<< HEAD
                     ref_answer = np.take(ref_answer,
                                 self.compare_mask[i], self.compare_axis).squeeze()
             allclear = allclear and np.allclose(outv, ref_answer)
-=======
-                    allclear = allclear and np.allclose(outv,
-                        np.take(self.transformed_ref_ans[i],
-                                self.compare_mask[i], self.compare_axis))
-            else:
-                allclear = allclear and np.allclose(output_variables[i],
-                                self.transformed_ref_ans[i])
->>>>>>> 06efc1cb
-        if not allclear:
-            import pdb; pdb.set_trace()
         return allclear
 
 

# -*- coding: utf-8 -*-
"""Contains various utility classes for creating loopy arrays
and indexing / mapping
"""

import logging
import six
import copy
from string import Template

import loopy as lp
import numpy as np
from loopy.kernel.data import temp_var_scope as scopes
from pyjac.loopy_utils.loopy_utils import JacobianFormat, JacobianType
from pyjac.loopy_utils import preambles_and_manglers as lp_pregen


class array_splitter(object):
    """
    A convenience object that handles splitting arrays to improve vectorized
    data-access patterns, etc.

    Can handle reshaping of both loopy and numpy arrays to the desired shape

    Properties
    ----------
    depth: int [None]
        If is not None, the vector-width to use for deep-vectorization
    wide: bool [False]
        If is not None, the vector-width to use for wide-vectorization
    data_order: ['C', 'F']
        The data ordering of the kernel
    """

    def __init__(self, loopy_opts):
        self.depth = loopy_opts.depth
        self.width = loopy_opts.width
        self.vector_width = self.depth if bool(self.depth) else self.width
        self.data_order = loopy_opts.order
        self.is_simd = loopy_opts.is_simd

    def _have_split(self):
        """
        Returns True if there is anything for this :class:`array_splitter` to do
        """

<<<<<<< HEAD
        if self.vector_width is not None:
            if self.is_simd:
                return True
            return (self.data_order == 'C' and self.width) or (
                    self.data_order == 'F' and self.depth)
        return False
=======
        return bool(self.vector_width) and ((
            self.data_order == 'C' and self.width) or (
            self.data_order == 'F' and self.depth))
>>>>>>> 4cfb9460

    def _split_array_axis_inner(self, kernel, array_name, split_axis, dest_axis,
                                count, order='C', vec=False):
        if count == 1:
            return kernel

        # {{{ adjust arrays

        from loopy.kernel.tools import ArrayChanger
        from loopy.symbolic import SubstitutionRuleMappingContext
        from loopy.transform.padding import ArrayAxisSplitHelper

        achng = ArrayChanger(kernel, array_name)
        ary = achng.get()

        from pytools import div_ceil

        # {{{ adjust shape

        new_shape = ary.shape
        assert new_shape is not None, 'Cannot split auto-sized arrays'
        new_shape = list(new_shape)
        axis_len = new_shape[split_axis]
        if str(axis_len) == problem_size.name:
            # bake in the assumption that the problem size is divisible by the
            # vector width
            outer_len = div_ceil(axis_len, count)  # todo: fix map_quotient in loopy
        else:
            outer_len = div_ceil(axis_len, count)
        new_shape[split_axis] = outer_len
        new_shape.insert(dest_axis, count)
        new_shape = tuple(new_shape)

        # }}}

        # {{{ adjust dim tags

        if ary.dim_tags is None:
            raise RuntimeError("dim_tags of '%s' are not known" % array_name)
        new_dim_tags = list(ary.dim_tags)

        old_dim_tag = ary.dim_tags[split_axis]

        from loopy.kernel.array import FixedStrideArrayDimTag
        if not isinstance(old_dim_tag, FixedStrideArrayDimTag):
            raise RuntimeError("axis %d of '%s' is not tagged fixed-stride".format(
                split_axis, array_name))

        tag = FixedStrideArrayDimTag(1)
        new_dim_tags.insert(dest_axis, tag)
        # fix strides
        toiter = reversed(list(enumerate(new_shape))) if order == 'C' \
            else enumerate(new_shape)

        stride = 1
        for i, shape in toiter:
            new_dim_tags[i] = new_dim_tags[i].copy(stride=stride)
            stride *= shape

        new_dim_tags = tuple(new_dim_tags)

        # }}}

        # {{{ adjust dim_names

        new_dim_names = ary.dim_names
        if new_dim_names is not None:
            new_dim_names = list(new_dim_names)
            existing_name = new_dim_names[split_axis]
            outer_name = existing_name + "_outer"
            new_dim_names[split_axis] = outer_name
            new_dim_names.insert(dest_axis, existing_name + "_inner")
            new_dim_names = tuple(new_dim_names)

        # }}}

        kernel = achng.with_changed_array(ary.copy(
            shape=new_shape, dim_tags=new_dim_tags, dim_names=new_dim_names))

        # }}}

        var_name_gen = kernel.get_var_name_generator()

        def split_access_axis(expr):
            idx = expr.index
            if not isinstance(idx, tuple):
                idx = (idx,)
            idx = list(idx)

            axis_idx = idx[split_axis]

            from loopy.symbolic import simplify_using_aff
            inner_index = simplify_using_aff(kernel, axis_idx % count)
            outer_index = simplify_using_aff(kernel, axis_idx // count)
            idx[split_axis] = outer_index
            idx.insert(dest_axis, inner_index)
            return expr.aggregate.index(tuple(idx))

        rule_mapping_context = SubstitutionRuleMappingContext(
                kernel.substitutions, var_name_gen)
        aash = ArrayAxisSplitHelper(rule_mapping_context,
                                    set([array_name]), split_access_axis)
        kernel = rule_mapping_context.finish_kernel(aash.map_kernel(kernel))

        if vec:
            achng = ArrayChanger(kernel, array_name)
            new_strides = [t.layout_nesting_level for t in achng.get().dim_tags]
            tag = ['N{}'.format(s) if i != dest_axis else 'vec'
                   for i, s in enumerate(new_strides)]
            kernel = lp.tag_array_axes(kernel, [array_name], tag)

        return kernel

    def split_loopy_arrays(self, kernel):
        """
        Splits the :class:`loopy.GlobalArg`'s that form the given kernel's arguements
        to conform to this split pattern

        Parameters
        ----------
        kernel : `loopy.LoopKernel`
            The kernel to apply the splits to

        Returns
        -------
        split_kernel : `loopy.LoopKernel`
            The kernel with the array splittings applied
        """

        if not self._have_split() and not self.is_simd:
            return kernel

        for array_name, arr in [(x.name, x) for x in kernel.args
                                if isinstance(x, lp.GlobalArg)
                                and len(x.shape) >= 2]:
            if self.data_order == 'C' and self.width:
                split_axis = 0
                dest_axis = len(arr.shape)
            elif self.data_order:
                split_axis = len(arr.shape) - 1
                dest_axis = len(arr.shape)
            elif self.data_order == 'F' and self.depth:
                split_axis = len(arr.shape) - 1
                dest_axis = 0
            else:
                split_axis = 0
                dest_axis = 0

            kernel = self._split_array_axis_inner(
                kernel, array_name, split_axis, dest_axis,
                self.vector_width, self.data_order, self.is_simd)

        return kernel

    def _split_numpy_array(self, input_array):
        """
        Spits the supplied numpy array according to desired pattern

        Parameters
        ----------
        input_array : :class:`numpy.ndarray`
            The input array to split

        Returns
        -------
        output : :class:`numpy.ndarray`
            The properly split / resized numpy array
        """

        if not self._have_split() or len(input_array.shape) <= 1:
            return input_array

        def _split_and_pad(arr, axis, width, ax_trans):
            # get the last split as the ceiling
            end = np.ceil(arr.shape[axis] / width) * width
            # create split indicies
            indicies = np.arange(width, end + 1, width, dtype=np.int32)
            # split array
            arr = np.split(arr, indicies, axis=axis)
            # filter out empties
            arr = [a for a in arr if a.size]
            # check for pad
            if arr[-1].shape[axis] != width:
                pads = [(0, 0) for x in arr[-1].shape]
                pads[axis] = (0, width - arr[-1].shape[axis])
                arr[-1] = np.pad(arr[-1], pads, 'constant')
            # get joined
            arr = np.stack(arr, axis=axis)
            # and move array dims
            return np.moveaxis(arr, *ax_trans).copy(order=self.data_order)

        # figure out split
        dim = len(input_array.shape) - 1
        if self.data_order == 'C' and self.width:
            # split: first axis (ICs)
            # move, split axis (1) to end (-1)
            return _split_and_pad(input_array, 0, self.width, (1, -1))
        elif self.data_order == 'F' and self.depth:
            # split: last axis
            # move, split axis (-1) to front (0)
            return _split_and_pad(input_array, dim, self.depth, (-1, 0))

    def split_numpy_arrays(self, arrays):
        """
        Splits the provided numpy arrays

        See :func:`_split_numpy_array`

        Parameters
        ----------
        arrays: list of :class:`numpy.ndarray`
            The arrays to split

        Returns
        -------
        out_arrays: list of :class:`numpy.ndarray`
            The split arrays
        """

        if isinstance(arrays, np.ndarray):
            arrays = [arrays]
        elif isinstance(arrays, dict):
            return {k: self._split_numpy_array(v) for k, v in six.iteritems(arrays)}

        return [self._split_numpy_array(a) for a in arrays]

    def split_shape(self, array):
        """
        Returns the array shape that would result from splitting the supplied array

        Parameters
        ----------
        array: :class:`numpy.ndarray` (or object w/ attribute shape)

        Returns
        -------
        shape: tuple of int
            The resulting split array shape
        grow_axis: int
            The integer value of the axis corresponding to the initial conditions
            Note: for a C-Split, this corresponds to the axis that would grow
            if _more_ initial conditions were added, not the vector width
        split_axis: int
            The integer value of the split axis, if present
            If there is no split, this will be None
        """

        grow_axis = 0
        split_axis = None
        shrink_axis = None
        shape = tuple(x for x in array.shape)
        vector_width = None
        if self._have_split() and self.data_order == 'C':
            split_axis = -1
            shrink_axis = 0
            vector_width = self.width
        elif self._have_split() and self.data_order == 'F':
            split_axis = 0
            grow_axis = 1
            shrink_axis = -1
            vector_width = self.depth
        if vector_width:
            # need to fix shape
            new_shape = [-1] * (len(shape) + 1)
            copy_ind = 0
            for i in range(len(new_shape)):
                if i == split_axis or (split_axis == -1 and i == len(new_shape) - 1):
                    # the split axis becomes the size of the vector width
                    new_shape[i] = vector_width
                elif i == shrink_axis or (
                        shrink_axis == -1 and i == len(new_shape) - 1):
                    # the shring axis is divided in size by the vector width
                    new_shape[i] = int(
                        np.ceil(shape[shrink_axis] / float(vector_width)))
                    copy_ind += 1
                else:
                    # copy old shape
                    new_shape[i] = shape[copy_ind]
                    copy_ind += 1
            shape = tuple(new_shape)
            assert not any(x == -1 for x in shape)

        return shape, grow_axis, split_axis


problem_size = lp.ValueArg('problem_size', dtype=np.int32)
"""
    The problem size variable for non-testing
"""

global_ind = 'j'
"""str: The global initial condition index

This is the string index for the global condition loop in generated kernels
of :module:`rate_subs`
"""


var_name = 'i'
"""str: The inner loop index

This is the string index for the inner loops in generated kernels of
:module:`rate_subs`
"""


default_inds = (global_ind, var_name)
"""str: The default indicies used in main loops of :module:`rate_subs`

This is the string indicies for the main loops for generated kernels in
:module:`rate_subs`
"""


class tree_node(object):

    """
        A node in the :class:`MapStore`'s domain tree.
        Contains a base domain, a list of child domains, and a list of
        variables depending on this domain

    Parameters
    ----------
    owner: :class:`MapStore`
        The owning mapstore, used for iname creation
    parent : :class:`tree_node`
        The parent domain of this tree node
    domain : :class:`creator`
        The domain this :class:`tree_node` represents
    children : list of :class:`tree_node`
        The leaves of this node
    iname : str
        The iname of this :class:`tree_node`
    """

    def __add_to_owner(self, domain):
        assert domain not in self.owner.domain_to_nodes, (
            'Domain {} is already present in the tree!'.format(
                domain.name))
        self.owner.domain_to_nodes[self.domain] = self

    def __init__(self, owner, domain, children=[],
                 parent=None, iname=None):
        self.domain = domain
        self.owner = owner
        try:
            self.children = set(children)
        except:
            self.children = set([children])
        self.parent = parent
        self.transform = None
        self._iname = iname

        self.insn = None
        self.domain_transform = None

        # book keeping
        self.__add_to_owner(domain)
        for child in self.children:
            self.__add_to_owner(child)

    def is_leaf(self):
        return not self.children and self != self.owner.tree

    @property
    def iname(self):
        return self._iname

    @iname.setter
    def iname(self, value):
        if value is None:
            assert self.parent is not None, (
                "Can't set empty (untransformed) iname for root!")
            self._iname = self.parent.iname
        else:
            self._iname = value

    def set_transform(self, iname, insn, domain_transform):
        self.iname = iname
        self.insn = insn
        self.domain_transform = domain_transform

    def add_child(self, domain):
        """
        Adds a child domain (if not already present) to this node

        Parameters
        ----------
        domain : :class:`creator`
            The domain to create a the child node with

        Returns
        -------
        child : :class:`tree_node`
            The newly created tree node
        """

        # check for existing child
        child = next((x for x in self.children if x.domain == domain), None)

        if child is None:
            child = tree_node(self.owner, domain, parent=self)
            self.children.add(child)
            self.__add_to_owner(child)

        return child

    def __repr__(self):
        return ', '.join(['{}'.format(x) for x in
                          (self.domain.name, self.iname, self.insn)])


class domain_transform(object):

    """
    Simple helper class to keep track of transform variables to test for
    equality
    """

    def __init__(self, mapping, affine):
        self.mapping = mapping
        self.affine = affine

    def __eq__(self, other):
        return self.mapping == other.mapping and self.affine == other.affine


class MapStore(object):

    """
    This class manages maps and masks for inputs / outputs in kernels

    Attributes
    ----------

    loopy_opts : :class:`LoopyOptions`
        The loopy options for kernel creation
    use_private_memory : Bool [False]
        If True, use _private_ OpenCL/CUDA/etc. memory for array creation.
        If False, use _global_ memory.
    knl_type : ['map', 'mask']
        The kernel mapping / masking type.  Controls whether this kernel should
        generate maps vs masks and the index ranges
    map_domain : :class:`creator`
        The domain of the iname to use for a mapped kernel
    mask_domain : :class:`creator`
        The domain of the iname to use for a masked kernel
    iname : str
        The loop index to work with
    have_input_map : bool
        If true, the input map domain needs a map for expression
    transformed_domains : set of :class:`tree_node`
        The nodes that have required transforms
    transform_insns : set
        A set of transform instructions generated for this :class:`MapStore`
    raise_on_final : bool
        If true, raise an exception if a variable / domain is added to the
        domain tree after this :class:`MapStore` has been finalized
    """

    def __init__(self, loopy_opts, map_domain, mask_domain, iname='i',
                 raise_on_final=True):
        self.loopy_opts = loopy_opts
        self.use_private_memory = loopy_opts.use_private_memory
        self.knl_type = loopy_opts.knl_type
        self.map_domain = map_domain
        self.mask_domain = mask_domain
        self._check_is_valid_domain(self.map_domain)
        self._check_is_valid_domain(self.mask_domain)
        self.domain_to_nodes = {}
        self.transformed_domains = set()
        self.tree = tree_node(self, self._get_base_domain(), iname=iname)
        self.domain_to_nodes[self._get_base_domain()] = self.tree
        from pytools import UniqueNameGenerator
        self.taken_transform_names = UniqueNameGenerator(set([iname]))
        self.iname = iname
        self.have_input_map = False
        self.raise_on_final = raise_on_final
        self.is_finalized = False

    def _is_map(self):
        """
        Return true if map kernel
        """

        return self.knl_type == 'map'

    @property
    def transform_insns(self):
        return set(val.insn for val in
                   self.transformed_domains if val.insn)

    def _add_input_map(self):
        """
        Adds an input map, and remakes the base domain
        """

        # copy the base map domain
        new_creator_name = self.map_domain.name + '_map'
        new_map_domain = self.map_domain.copy()

        # update new domain
        new_map_domain.name = new_creator_name
        new_map_domain.initializer = \
            np.arange(self.map_domain.initializer.size, dtype=np.int32)

        # change the base of the tree
        new_base = tree_node(self, new_map_domain, iname=self.iname,
                             children=self.tree)

        # and parent

        # to maintain consistency/sanity, we always consider the original tree
        # the 'base', even if the true base is being replaced
        # This will be accounted for in :meth:`finalize`
        self.tree.parent = new_base

        # reset iname
        self.tree.iname = None

        # update domain
        self.map_domain = new_map_domain

        # and finally set tree
        self.domain_to_nodes[new_map_domain] = new_base

        # finally, check the tree's offspring.  If they can be moved to the
        # new base without mapping, do so

        for child in list(self.tree.children):
            if not child.is_leaf():
                mapping, affine = self._get_map_transform(
                    new_map_domain, child.domain)
                if not mapping:
                    # set parent
                    child.parent = new_base
                    # remove from old parent's child list
                    self.tree.children.remove(child)
                    # and add to new parent's child list
                    new_base.children.add(child)

        self.have_input_map = True

    def _create_transform(self, node, transform, affine=None):
        """
        Creates a transform from the :class:`tree_node` node based on
        it's parent and any affine mapping supplied

        Parameters
        ----------
        node : :class:`tree_node`
            The node to create a transform for
        transform : :class:`domain_transform`
            The domain transform to store the base iname in
        affine : int or dict
            An integer or dictionary offset

        Returns
        -------
        new_iname : str
            The iname created for this transform
        transform_insn : str or None
            The loopy transform instruction to use.  If None, this is an
            affine transformation that doesn't require a separate instruction
        """

        assert node.parent is not None, (
            'Cannot create a transform for node'
            ' {} without parent'.format(node.domain.name))

        assert node.parent.iname, (
            'Cannot create a transform starting from parent node'
            ' {}, as it has no assigned iname'.format(node.parent.domain.name))

        # add the transformed inames, instruction and map
        new_iname = self._get_transform_iname(self.iname)

        # and use the parent's "iname" (i.e. with affine mapping)
        # to generate the transform
        transform_insn = self.generate_transform_instruction(
            node.parent.iname, new_iname, map_arr=node.domain.name,
            affine=affine
        )

        if affine:
            # store this as the new iname instead of issuing a new instruction
            new_iname = transform_insn
            transform_insn = None

        return new_iname, transform_insn

    def _get_transform_iname(self, iname):
        """Returns a new iname"""
        return self.taken_transform_names(iname)

    def _get_mask_transform(self, domain, new_domain):
        """
        Get the appropriate map transform between two given domains.
        Most likely, this will be a numpy array, but it may be an affine
        mapping

        Parameters
        ----------
        domain : :class:`creator`
            The domain to map
        new_domain: :class:`creator`
            The domain to map to

        Returns
        -------
        None if domains are equivalent
        Affine `str` map if an affine transform is possible
        :class:`creator` if a more complex map is required
        """

        try:
            dcheck = domain.initializer
        except AttributeError:
            dcheck = domain
        try:
            ncheck = new_domain.initializer
        except AttributeError:
            ncheck = new_domain

        # check equal
        if np.array_equal(dcheck, ncheck):
            return None, None

        # check for affine
        dset = np.where(dcheck != -1)[0]
        nset = np.where(ncheck != -1)[0]

        # must be same size for affine
        if dset.size == nset.size:
            # in order to be an affine mask transform, the set values should be
            # an affine transform
            diffs = nset - dset
            affine = diffs[0]
            if np.all(diffs == affine):
                # additionally, the affine mapped values should match the
                # original ones
                if np.array_equal(ncheck[nset], dcheck[dset]):
                    return new_domain, affine

        return new_domain, None

    def _get_map_transform(self, domain, new_domain):
        """
        Get the appropriate map transform between two given domains.
        Most likely, this will be a numpy array, but it may be an affine
        mapping

        Parameters
        ----------
        domain : :class:`creator`
            The domain to map
        new_domain: :class:`creator`
            The domain to map to

        Returns
        -------
        new_domain : :class:`creator`
        If not None, this is the mapping that must be used
            - None if domains are equivalent
            - `str` map if an affine transform is possible
            - :class:`creator` if a more complex map is required
        """

        try:
            dcheck = domain.initializer
        except AttributeError:
            dcheck = domain
        try:
            ncheck = new_domain.initializer
        except AttributeError:
            ncheck = new_domain

        # first, we need to make sure that the domains are the same size,
        # non-sensical otherwise

        if dcheck.shape != ncheck.shape:
            # Can't use affine map on domains of differing sizes
            return new_domain, None

        # check equal
        if np.array_equal(dcheck, ncheck):
            return None, None

        # check for affine map
        if np.all(ncheck - dcheck == (ncheck - dcheck)[0]):
            return new_domain, (ncheck - dcheck)[0]

        # finally return map
        return new_domain, None

    def _get_transform(self, base, domain):
        return self._get_map_transform(base, domain) if self._is_map()\
            else self._get_mask_transform(base, domain)

    def _check_is_valid_domain(self, domain):
        """Makes sure the domain passed is a valid :class:`creator`"""
        assert domain is not None, 'Invalid domain'
        assert isinstance(domain, creator), ('Domain'
                                             ' must be of type `creator`')
        assert domain.name is not None, ('Domain must have initialized name')
        assert domain.initializer is not None, (
            'Cannot use non-initialized creator {} as domain!'.format(
                domain.name))

        if not self._is_map():
            # need to check that the maximum value is smaller than the base
            # mask domain size
            assert np.max(domain.initializer) < \
                self.mask_domain.initializer.size, (
                    "Mask entries for domain {} cannot be outside of "
                    "domain size {}".format(domain.name,
                                            self.mask_domain.initializer.size))

    def _is_contiguous(self, domain):
        """Returns true if domain can be expressed with a simple for loop"""
        indicies = domain.initializer
        return indicies[0] + indicies.size - 1 == indicies[-1]

    def _check_create_transform(self, node):
        """
        Checks and creates a transform between the node and the
        parent node if necessary

        Parameters
        ----------
        node : :class:`tree_node`
            The domain to check

        Returns
        -------
        new_iname : str
            The iname created for this transform
        transform_insn : str or None
            The loopy transform instruction to use.  If None, this is an
            affine transformation that doesn't require a separate instruction
        transform : :class:`domain_transform`
            The representation of the transform used, for equality testing
        """

        domain = node.domain
        # check to see if root
        if node.parent is None:
            return None, None, None
        base = node.parent.domain

        # if this node should be treated as a variable,
        # don't create a transform
        if node.is_leaf():
            return None, None, None

        # get mapping
        mapping, affine = self._get_transform(base, domain)

        # if we actually need a mapping
        if mapping is not None:
            dt = domain_transform(mapping, affine)
            # see if this map already exists
            if node in self.transformed_domains:
                if dt == node.domain_transform:
                    return node.iname, node.insn, node.domain_transform

            # need a new map, so add
            iname, insn = self._create_transform(node, dt, affine=affine)
            return iname, insn, dt

        return None, None, None

    def _get_base_domain(self):
        """
        Conviencience method to get domain agnostic of map / mask type
        """
        if self.knl_type == 'map':
            return self.map_domain
        elif self.knl_type == 'mask':
            return self.mask_domain
        else:
            raise NotImplementedError

    def check_and_add_transform(self, variable, domain, iname=None,
                                force_inline=False):
        """
        Check the domain of the variable given against the base domain of this
        kernel.  If not a match, a map / mask instruction will be generated
        as necessary--i.e. if no other variable with the transformed domain has
        already been specified--and the mapping will be stored for string
        creation

        Parameters
        ----------
        variable : :class:`creator` or list thereof
            The NameStore variable(s) to work with
        domain : :class:`creator`
            The domain of the variable to check.
            Note: this must be an initialized creator (i.e. temporary variable)
        iname : str
            The iname to transform.  If not specified, it will default to 'i'
            _or_ the iname for the transform of this domain
        force_inline : bool
            If True, the developed transform (if any) must be expressed as an
            inline transform.  If the transform is not affine, an exception
            will be raised

        Returns
        -------
        transform : :class:`domain_transform`
            The resulting transform, or None if not added
        """

        if self.is_finalized:
            if self.raise_on_final:
                raise Exception(
                    'Cannot add domain {} for variable {} to the tree as this'
                    ' mapstore is finalized, which may invalidate '
                    ' previously calculated transform data'.format(
                        domain.name,
                        variable.name))
            else:
                logger = logging.getLogger(__name__)
                logger.warn(
                    'Adding domain {} for variable {} to tree after'
                    ' finalization, this should not be used outside of unit'
                    ' testing'.format(domain.name, variable.name))

        # make sure this domain is valid
        self._check_is_valid_domain(domain)

        # check to see if this domain is already in the tree
        try:
            node = self.domain_to_nodes[domain]
            assert node.domain.initializer is not None, (
                "Can't use non-initialized creator {} as a transform domain".
                format(node.domain.name))
        except:
            # add the domain to the base of the tree
            node = self.tree.add_child(domain)

        # add variable to the new tree node
        node.add_child(variable)

    def finalize(self):
        """
        Turns the developed domain tree into transforms and instructions
        so that variables can begin to be created.  Called automatically on
        first use of :meth:`apply_maps`

        Parameters
        ----------
        None

        Returns
        -------
        None

        """

        # need to check the first level to see if we need an input map
        if self._is_map():
            # if it's not a contiguous name, we're forced to take a map
            if not self._is_contiguous(self.map_domain):
                self._add_input_map()
            # otherwise, test if we need one because of a child domain
            if not self.have_input_map:
                base = self.tree.domain
                for child in list(self.tree.children):
                    if not child.is_leaf() and not self.have_input_map:
                        mapping, affine = self._get_map_transform(
                            base, child.domain)
                        if mapping and not affine and base.initializer[0] != 0:
                            # need and input map
                            self._add_input_map()

        # next, we need to create our transforms
        # the goal here is to recursively transverse the tree checking whether
        # a transform is needed, such that any applied maps pick up the
        # right combination of transforms / inames

        base = self.tree if self.tree.parent is None else self.tree.parent
        branches = [[base]]

        while branches:
            # grab the current nodes under consideration
            branch = branches.pop()

            # for each sub domain in this branch
            for node in branch:
                if node != base:
                    # check for transform
                    iname, insn, dt = self._check_create_transform(node)
                    # and update node (empty transform will take the parent's)
                    # iname
                    node.set_transform(iname, insn, dt)

                    if not (iname is None and insn is None and dt is None):
                        # have a transform, add to the variable list
                        self.transformed_domains.add(node)
                    else:
                        # carry the parent's iname
                        node.iname = node.parent.iname

                # and update the branch lists
                branches.append(list(node.children))

        self.is_finalized = True

    def apply_maps(self, variable, *indicies, **kwargs):
        """
        Applies the developed iname mappings to the indicies supplied and
        returns the created loopy Arg/Temporary and the string version

        Parameters
        ----------
        variable : :class:`creator`
            The NameStore variable(s) to work with
        indices : list of str
            The inames to map
        affine : int
            An affine transformation to apply inline to this variable.
        Returns
        -------
        lp_var : :class:`loopy.GlobalArg` or :class:`loopy.TemporaryVariable`
            The generated variable
        lp_str : str
            The string indexed variable
        """

        if not self.is_finalized:
            self.finalize()

        affine = kwargs.pop('affine', None)

        var_affine = 0
        if variable.affine is not None:
            var_affine = variable.affine

        have_affine = var_affine or affine

        def __get_affine(iname):
            if not have_affine:
                return iname
            aff = 0
            if isinstance(affine, dict):
                if iname in affine:
                    aff = affine[iname]
            elif affine is not None:
                aff = affine
            if isinstance(aff, str):
                if var_affine:
                    aff += ' + {}'.format(var_affine)
                return iname + ' + {}'.format(aff)
            elif aff or var_affine:
                aff += var_affine
                return iname + ' {} {}'.format('+' if aff >= 0 else '-',
                                               np.abs(aff))
            return iname

        if variable in self.domain_to_nodes:
            # get the node this belongs to
            node = self.domain_to_nodes[variable]
        else:
            # ensure that any input map is picked up
            node = self.tree

        if have_affine and len(indicies) != 1 and not isinstance(affine, dict):
            raise Exception("Can't apply affine transformation to indicies, {}"
                            " as the index to apply to cannot be"
                            " determined".format(','.join(indicies)))

        # watch out for input maps w/ affine dicts
        if node == self.tree and isinstance(affine, dict)\
                and self.iname in affine and self.have_input_map:
            # copy to avoid any outside effects
            affine = affine.copy()
            # check
            assert node.iname not in affine, (
                "Can't resolve both input map {} and iname {} in affine map".format(
                    node.iname, self.iname))
            # copy over
            affine[node.iname] = affine[self.iname]
            del affine[self.iname]

        # pick up any mappings
        indicies = tuple(x if x != self.iname else
                         (node.iname if node.is_leaf() or node == self.tree
                          else node.parent.iname)
                         for x in indicies)

        # return affine mapping
        return variable(*tuple(__get_affine(i) for i in indicies),
                        use_private_memory=self.use_private_memory, **kwargs)

    def copy(self):
        return copy.deepcopy(self)

    def generate_transform_instruction(self, oldname, newname, map_arr,
                                       affine='',
                                       force_inline=False):
        """
        Generates a loopy instruction that maps oldname -> newname via the
        mapping array (non-affine), or a simple affine transformation

        Parameters
        ----------
        oldname : str
            The old index to map from
        newname : str
            The new temporary variable to map to
        map_arr : str
            The array that holds the mappings
        affine : int, optional
            An optional affine mapping term that may be passed in
        force_inline : bool, optional
            If true, and affine simply return an inline transform rather than
            a separate instruction

        Returns
        -------
        map_inst : str
            A string to be used as a `loopy.Instruction`.
            By convention these will be given ids, id=index_new_iname
            to enable proper dependencies in loop sums
        """

        try:
            affine = ' + ' + str(int(affine))
            return oldname + affine
        except:
            if affine is None:
                affine = ''
            pass

        return ('<> {newname} = {mapper}[{oldname}]{affine} '
                '{{id=index_{newname}}}').format(
            newname=newname,
            mapper=map_arr,
            oldname=oldname,
            affine=affine)

    def get_iname_domain(self):
        """
        Get the final iname / domain for kernel generation

        Returns
        -------
        iname_tup : tuple of ('iname', 'range')
            The iname and range string to be fed to loopy
        """

        base = self._get_base_domain()
        fmt_str = '{start} <= {ind} <= {end}'

        if self._is_map():
            return (self.iname, fmt_str.format(
                    ind=self.iname,
                    start=base.initializer[0],
                    end=base.initializer[-1]))
        else:
            return (self.iname, fmt_str.format(
                    ind=self.iname,
                    start=0,
                    end=base.initializer.size - 1))


class creator(object):

    """
    The generic namestore interface, allowing easy access to
    loopy object creation, mapping, masking, etc.
    """

    def __init__(self, name, dtype, shape, order,
                 initializer=None, scope=scopes.GLOBAL,
                 fixed_indicies=None, is_temporary=False, affine=None,
                 is_input_or_output=False):
        """
        Initializes the creator object

        Parameters
        ----------
        name : str
            The name of the loopy array to create
        dtype : :class:`numpy.dtype`
            The dtype of the array
        shape : tuple of (int, str)
            The shape of the array to create, parseable by loopy
        initializer : :class:`numpy.ndarray`
            If specified, the initializer of this array
        scope : :class:`loopy.temp_var_scope`
            The scope of an initialized loopy array
        fixed_indicies : list of tuple
            If supplied, a list of index number, fixed values that
            specify indicies (e.g. for the Temperature/Phi array)
        order : ['C', 'F']
            The row/column-major data format to use in storage
        is_temporary : bool
            If true, this should be a temporary variable
        affine : int
            If supplied, this represents an offset that should be applied to
            the creator upon indexing
        is_input_or_output : bool [False]
            If true, this creator is an input or output variable for pyJac.
            Hence, it should not use private memory, regardless of the value of
            :param:`use_private_memory` in :func:`creator.__call__`
        """

        self.name = name
        self.dtype = dtype
        if not isinstance(shape, tuple):
            shape = (shape,)
        self.shape = shape
        self.scope = scope
        self.initializer = initializer
        self.fixed_indicies = None
        self.num_indicies = len(shape)
        self.order = order
        self.affine = affine
        self.is_input_or_output = is_input_or_output
        if fixed_indicies is not None:
            self.fixed_indicies = fixed_indicies[:]
        if is_temporary or initializer is not None:
            self.creator = self.__temp_var_creator
            if initializer is not None:
                assert dtype == initializer.dtype, (
                    'Incorrect dtype specified for {}, got: {} expected: {}'
                    .format(name, initializer.dtype, dtype))
                assert shape == initializer.shape, (
                    'Incorrect shape specified for {}, got: {} expected: {}'
                    .format(name, initializer.shape, shape))
        else:
            self.creator = self.__glob_arg_creator

    @property
    def size(self):
        if self.initializer is None:
            raise NotImplementedError
        return self.initializer.size

    def __getitem__(self, key):
        if self.initializer is None:
            raise NotImplementedError
        return self.initializer[key]

    def __get_indicies(self, *indicies):
        if self.fixed_indicies:
            inds = [None for i in self.shape]
            for i, v in self.fixed_indicies:
                inds[i] = v
            empty = [i for i, x in enumerate(inds) if x is None]
            assert len(empty) == len(indicies), (
                'Wrong number of '
                'indicies supplied for {}: expected {} got {}'.format(
                    self.name, len(empty), len(indicies)))
            for i, ind in enumerate(empty):
                inds[ind] = indicies[i]
            return inds
        else:
            assert len(indicies) == self.num_indicies, (
                'Wrong number of indicies supplied for {}: expected {} got {}'
                .format(self.name, len(self.shape), len(indicies)))
            return indicies[:]

    def __temp_var_creator(self, **kwargs):
        # set default args
        arg_dict = {'shape': self.shape,
                    'dtype': self.dtype,
                    'order': self.order,
                    'initializer': self.initializer,
                    'scope': self.scope,
                    'read_only': self.initializer is not None}

        # and update any supplied overrides
        arg_dict.update(kwargs)
        return lp.TemporaryVariable(self.name, **arg_dict)

    def __glob_arg_creator(self, **kwargs):
        # set default args
        arg_dict = {'shape': self.shape,
                    'dtype': self.dtype,
                    'order': self.order}
        # and update any supplied overrides
        arg_dict.update(kwargs)
        return lp.GlobalArg(self.name, **arg_dict)

    def __call__(self, *indicies, **kwargs):
        # figure out whether to use private memory or not
        use_private_memory = kwargs.pop('use_private_memory', False)
        inds = self.__get_indicies(*indicies)

        # handle private memory request
        glob_ind = None
        if use_private_memory and not self.is_input_or_output:
            # find the global ind if there
            glob_ind = next((i for i, ind in enumerate(inds) if ind == global_ind),
                            None)

        if glob_ind is not None:
            # need to remove any index corresponding to the global_ind
            inds = tuple(ind for i, ind in enumerate(inds) if i != glob_ind)
            shape = tuple(s for i, s in enumerate(self.shape) if i != glob_ind)
            lp_arr = self.__temp_var_creator(shape=shape,
                                             scope=scopes.PRIVATE, **kwargs)
        else:
            lp_arr = self.creator(**kwargs)

        return (lp_arr, lp_arr.name + '[{}]'.format(', '.join(
            str(x) for x in inds)))

    def copy(self):
        return copy.deepcopy(self)


class jac_creator(creator):
    def __init__(self, *args, **kwargs):
        # store our row / column indicies
        self.row_inds = kwargs.pop('row_inds')
        self.col_inds = kwargs.pop('col_inds')
        # enable non-sparse guarded Jacobian access for FD-jacobian
        self.is_sparse = kwargs.pop('is_sparse', True)
        self.lookup_call = Template(Template(
            '${lookup}(${start}, ${end}, ${match})').safe_substitute(
                lookup=lp_pregen.jac_indirect_lookup.name))
        super(jac_creator, self).__init__(*args, **kwargs)

    def __get_offset_and_lookup(self, *indicies):
        """
        Returns the correct sparse offset and lookup based on :param:`indicies` and
        our own :param:`order`
        """

        def __lookups(arr, lookup, match):
            def __lt(x):
                try:
                    x = int(x)
                except:
                    return False
                return x < 2

            # if we're in the first two rows in C-order, they are full
            can_skip = self.order == 'C' and __lt(lookup)
            # or if our match is less than two in any column in F-order
            can_skip = can_skip or self.order == 'F' and __lt(match)
            if can_skip:
                # this is a temperature or extra variable derivative
                # hence, we don't need to do an actual lookup (as all entries
                # are populated
                return str(match)

            def __add():
                if isinstance(lookup, int):
                    return lookup + 1
                return str(lookup) + ' + 1'
            # otherwise, we need to call the lookup function
            return self.lookup_call.safe_substitute(
                start=arr(lookup)[1],
                end=arr(__add())[1],
                match=match)

        if self.order == 'C':
            # looking at a CRS, hence we take the row index (indicies[-2])
            # and use that to get the row offset
            # and we need to do a lookup on the column ind
            lookup = __lookups(self.row_inds, indicies[-2], indicies[-1])
            # and use the row index to get the row offsets
            offset = self.row_inds(indicies[-2])[1]
        else:
            # looking at a CCS:
            # and use the column index to get the column offset
            offset = self.col_inds(indicies[-1])[1]
            # we need to do a lookup on the row ind
            lookup = __lookups(self.col_inds, indicies[-1], indicies[-2])
        return offset, lookup

    def __call__(self, *indicies, **kwargs):
        """
        Special keywords for :class:`jac_creator`

        ignore_lookups: bool [False]
            If True, do not call the indirect lookups.  Occasionally useful
            e.g. when resetting the Jacobian we don't need to lookup entries.
        plain_index: bool [False]
            If True, return index information instread of the
            :class:`loopy.GlobalArg` and access string returned by the parent
            :func:`creator.__call__`.  Useful when precomputing indicies
            to check to see if jacobian entry exists

            Returns
            -------
            replace_ind: int
                The index in the jacobian indicies that was should be replaced
                with a precomputed index
            computed_ind: str
                The computed lookup / sparse jacobian index -- this is the index
                that must be checked
            offset: str
                The offset string for sparse indicies -- ignored for non-sparse
                indicies
            lookup: str
                The lookup string

        """
        ignore_lookups = kwargs.pop('ignore_lookups', False)
        plain_index = kwargs.pop('plain_index', False)

        # all we have to do here is figure out the order, and add the row / column
        # indirect lookup accordingly
        if not ignore_lookups:
            indicies = list(indicies)
            offset, lookup = self.__get_offset_and_lookup(*indicies[:])
            if self.is_sparse:
                # add the offset to the lookup
                indicies = (indicies[0], ' + '.join([offset, lookup]))
                replace_ind = 1
                computed_ind = indicies[1]
            elif self.order == 'C':
                # only replace the column w/ lookup
                indicies[2] = lookup
                replace_ind = 2
                computed_ind = indicies[2]
            elif self.order == 'F':
                # only replace the row w/ lookup
                indicies[1] = lookup
                replace_ind = 1
                computed_ind = indicies[1]

        if plain_index:
            assert not ignore_lookups, "Can't do both."
            # return sparse / check index, offset & lookup
            return (replace_ind, computed_ind, offset, lookup)

        return super(jac_creator, self).__call__(*indicies, **kwargs)


def _make_mask(map_arr, mask_size):
    """
    Create a mask array from the given map and total mask size
    """

    assert len(map_arr.shape) == 1, "Can't make mask from 2-D array"

    mask = np.full(mask_size, -1, dtype=np.int32)
    mask[map_arr] = np.arange(map_arr.size, dtype=np.int32)
    return mask


class NameStore(object):

    """
    A convenience class that simplifies loopy array creation, indexing, mapping
    and masking

    Attributes
    ----------
    loopy_opts : :class:`LoopyOptions`
        The loopy options object describing the kernels
    rate_info : dict of reaction/species rate parameters
        Keys are 'simple', 'plog', 'cheb', 'fall', 'chem', 'thd'
        Values are further dictionaries including addtional rate info, number,
        offset, maps, etc.
    order : ['C', 'F']
        The row/column-major data format to use in storage
    conp : Boolean [True]
        If true, use the constant pressure formulation
    test_size : str or int
        Optional size used in testing.  If not supplied, this is a kernel arg
    use_private_memory : Bool [False]
        If True, use _private_ OpenCL/CUDA/etc. memory for array creation.
        If False, use _global_ memory.
    """

    def __init__(self, loopy_opts, rate_info, conp=True,
                 test_size='problem_size'):
        self.loopy_opts = loopy_opts
        self.use_private_memory = loopy_opts.use_private_memory
        self.rate_info = rate_info
        self.order = loopy_opts.order
        self.test_size = test_size
        self.conp = conp
        self.jac_format = loopy_opts.jac_format
        self.jac_type = loopy_opts.jac_type
        self._add_arrays(rate_info, test_size)

    def __getattr__(self, name):
        """
        Override of getattr such that NameStore.nonexistantkey -> None
        """
        try:
            return super(NameStore, self).__getattr__(self, name)
        except AttributeError:
            return None

    def __check(self, add_map=True):
        """ Ensures that maps are only added to map kernels etc. """
        if add_map:
            assert self.loopy_opts.knl_type == 'map', ('Cannot add'
                                                       ' map to mask kernel')
        else:
            assert self.loopy_opts.knl_type == 'mask', ('Cannot add'
                                                        ' mask to map kernel')

    def __make_offset(self, arr):
        """
        Creates an offset array from the given array
        """

        assert len(arr.shape) == 1, "Can't make offset from 2-D array"
        assert arr.dtype == np.int32, "Offset arrays should be integers!"

        return np.array(np.concatenate(
            (np.cumsum(arr) - arr, np.array([np.sum(arr)]))),
            dtype=np.int32)

    def _add_arrays(self, rate_info, test_size):
        """
        Initialize the various arrays needed for the namestore
        """

        # problem size
        if isinstance(test_size, str):
            self.problem_size = problem_size

        # generic ranges
        self.num_specs = creator('num_specs', shape=(rate_info['Ns'],),
                                 dtype=np.int32, order=self.order,
                                 initializer=np.arange(rate_info['Ns'],
                                                       dtype=np.int32))
        self.num_specs_no_ns = creator('num_specs_no_ns',
                                       shape=(rate_info['Ns'] - 1,),
                                       dtype=np.int32, order=self.order,
                                       initializer=np.arange(
                                           rate_info['Ns'] - 1,
                                           dtype=np.int32))
        self.num_reacs = creator('num_reacs', shape=(rate_info['Nr'],),
                                 dtype=np.int32, order=self.order,
                                 initializer=np.arange(rate_info['Nr'],
                                                       dtype=np.int32))
        self.num_rev_reacs = creator('num_rev_reacs',
                                     shape=(rate_info['rev']['num'],),
                                     dtype=np.int32, order=self.order,
                                     initializer=np.arange(
                                         rate_info['rev']['num'],
                                         dtype=np.int32))

        self.phi_inds = creator('phi_inds',
                                shape=(rate_info['Ns'] + 1),
                                dtype=np.int32, order=self.order,
                                initializer=np.arange(rate_info['Ns'] + 1,
                                                      dtype=np.int32))
        self.phi_spec_inds = creator('phi_spec_inds',
                                     shape=(rate_info['Ns'] - 1,),
                                     dtype=np.int32, order=self.order,
                                     initializer=np.arange(2,
                                                           rate_info['Ns'] + 1,
                                                           dtype=np.int32))

        # flat / dense jacobian
        if 'jac_inds' in rate_info:
            # if we're actually creating a jacobian
            name = 'flat_' + self.order
            flat_row_inds = rate_info['jac_inds'][name][:, 0]
            flat_col_inds = rate_info['jac_inds'][name][:, 1]
            self.num_nonzero_jac_inds = creator('num_jac_entries',
                                                shape=flat_row_inds.shape,
                                                dtype=np.int32,
                                                order=self.order,
                                                initializer=np.arange(
                                                    flat_row_inds.size,
                                                    dtype=np.int32))
            self.jac_size = creator('jac_size',
                                    shape=((rate_info['Ns'] + 1)**2),
                                    dtype=np.int32,
                                    order=self.order,
                                    initializer=np.arange((rate_info['Ns'] + 1)**2,
                                                          dtype=np.int32))
            self.flat_jac_row_inds = creator('jac_row_inds',
                                             shape=flat_row_inds.shape,
                                             dtype=np.int32,
                                             order=self.order,
                                             initializer=flat_row_inds)
            self.flat_jac_col_inds = creator('jac_col_inds',
                                             shape=flat_col_inds.shape,
                                             dtype=np.int32,
                                             order=self.order,
                                             initializer=flat_col_inds)

            # Compressed Row Storage jacobian
            crs_col_ind = rate_info['jac_inds']['crs']['col_ind']
            self.crs_jac_col_ind = creator('jac_col_inds',
                                           shape=crs_col_ind.shape,
                                           dtype=np.int32,
                                           order=self.order,
                                           initializer=crs_col_ind)
            crs_row_ptr = rate_info['jac_inds']['crs']['row_ptr']
            self.crs_jac_row_ptr = creator('jac_row_ptr',
                                           shape=crs_row_ptr.shape,
                                           dtype=np.int32,
                                           order=self.order,
                                           initializer=crs_row_ptr)

            # Compressed Column Storage jacobian
            ccs_row_ind = rate_info['jac_inds']['ccs']['row_ind']
            self.ccs_jac_row_ind = creator('jac_row_inds',
                                           shape=ccs_row_ind.shape,
                                           dtype=np.int32,
                                           order=self.order,
                                           initializer=ccs_row_ind)
            ccs_col_ptr = rate_info['jac_inds']['ccs']['col_ptr']
            self.ccs_jac_col_ptr = creator('jac_col_ptr',
                                           shape=ccs_col_ptr.shape,
                                           dtype=np.int32,
                                           order=self.order,
                                           initializer=ccs_col_ptr)

            if self.jac_format == JacobianFormat.sparse or \
                    self.jac_type == JacobianType.finite_difference:
                if self.order == 'C':
                    # use CRS
                    self.jac_row_inds = self.crs_jac_row_ptr
                    self.jac_col_inds = self.crs_jac_col_ind
                elif self.order == 'F':
                    # use CCS
                    self.jac_row_inds = self.ccs_jac_row_ind
                    self.jac_col_inds = self.ccs_jac_col_ptr

        # state arrays
        self.T_arr = creator('phi', shape=(test_size, rate_info['Ns'] + 1),
                             dtype=np.float64, order=self.order,
                             fixed_indicies=[(1, 0)],
                             is_input_or_output=True)

        # handle extra variable and P / V arrays
        self.E_arr = creator('phi', shape=(test_size, rate_info['Ns'] + 1),
                             dtype=np.float64, order=self.order,
                             fixed_indicies=[(1, 1)],
                             is_input_or_output=True)
        if self.conp:
            self.P_arr = creator('P_arr', shape=(test_size,),
                                 dtype=np.float64, order=self.order,
                                 is_input_or_output=True)
            self.V_arr = self.E_arr
        else:
            self.P_arr = self.E_arr
            self.V_arr = creator('V_arr', shape=(test_size,),
                                 dtype=np.float64, order=self.order,
                                 is_input_or_output=True)

        self.n_arr = creator('phi', shape=(test_size, rate_info['Ns'] + 1),
                             dtype=np.float64, order=self.order,
                             is_input_or_output=True)
        self.conc_arr = creator('conc', shape=(test_size, rate_info['Ns']),
                                dtype=np.float64, order=self.order)
        self.conc_ns_arr = creator('conc', shape=(test_size, rate_info['Ns']),
                                   dtype=np.float64, order=self.order,
                                   fixed_indicies=[(1, rate_info['Ns'] - 1)])
        self.n_dot = creator('dphi', shape=(test_size, rate_info['Ns'] + 1),
                             dtype=np.float64, order=self.order,
                             is_input_or_output=True)
        self.T_dot = creator('dphi', shape=(test_size, rate_info['Ns'] + 1),
                             dtype=np.float64, order=self.order,
                             fixed_indicies=[(1, 0)],
                             is_input_or_output=True)
        self.E_dot = creator('dphi', shape=(test_size, rate_info['Ns'] + 1),
                             dtype=np.float64, order=self.order,
                             fixed_indicies=[(1, 1)],
                             is_input_or_output=True)

        if self.jac_format == JacobianFormat.sparse and 'jac_inds' in rate_info:
            self.jac = jac_creator('jac',
                                   shape=(test_size, self.num_nonzero_jac_inds.size),
                                   order=self.order,
                                   dtype=np.float64,
                                   is_input_or_output=True,
                                   row_inds=self.jac_row_inds,
                                   col_inds=self.jac_col_inds)
        elif self.jac_type == JacobianType.finite_difference and \
                'jac_inds' in rate_info:
            self.jac = jac_creator('jac',
                                   shape=(test_size, rate_info['Ns'] + 1,
                                          rate_info['Ns'] + 1),
                                   order=self.order,
                                   dtype=np.float64,
                                   is_input_or_output=True,
                                   row_inds=self.jac_row_inds,
                                   col_inds=self.jac_col_inds,
                                   is_sparse=False)
        else:
            self.jac = creator('jac',
                               shape=(test_size, rate_info['Ns'] + 1,
                                      rate_info['Ns'] + 1),
                               order=self.order,
                               dtype=np.float64,
                               is_input_or_output=True)

        self.spec_rates = creator('wdot', shape=(test_size, rate_info['Ns']),
                                  dtype=np.float64, order=self.order)

        # molecular weights
        self.mw_arr = creator('mw', shape=(rate_info['Ns'],),
                              initializer=rate_info['mws'],
                              dtype=np.float64,
                              order=self.order)

        self.mw_post_arr = creator('mw_factor', shape=(rate_info['Ns'] - 1,),
                                   initializer=rate_info['mw_post'],
                                   dtype=np.float64,
                                   order=self.order)

        # net species rates data

        # per reaction
        self.rxn_to_spec = creator('rxn_to_spec',
                                   dtype=np.int32,
                                   shape=rate_info['net'][
                                       'reac_to_spec'].shape,
                                   initializer=rate_info[
                                       'net']['reac_to_spec'],
                                   order=self.order)
        off = self.__make_offset(rate_info['net']['num_reac_to_spec'])
        self.rxn_to_spec_offsets = creator('net_reac_to_spec_offsets',
                                           dtype=np.int32,
                                           shape=off.shape,
                                           initializer=off,
                                           order=self.order)
        self.rxn_to_spec_reac_nu = creator('reac_to_spec_nu',
                                           dtype=np.int32, shape=rate_info[
                                               'net']['nu'].shape,
                                           initializer=rate_info['net']['nu'],
                                           order=self.order,
                                           affine=1)
        self.rxn_to_spec_prod_nu = creator('reac_to_spec_nu',
                                           dtype=np.int32, shape=rate_info[
                                               'net']['nu'].shape,
                                           initializer=rate_info['net']['nu'],
                                           order=self.order)

        self.rxn_has_ns = creator('rxn_has_ns',
                                  dtype=np.int32,
                                  shape=rate_info['reac_has_ns'].shape,
                                  initializer=rate_info['reac_has_ns'],
                                  order=self.order)
        self.num_rxn_has_ns = creator('num_rxn_has_ns',
                                      dtype=np.int32,
                                      shape=rate_info['reac_has_ns'].shape,
                                      initializer=np.arange(
                                          rate_info['reac_has_ns'].size,
                                          dtype=np.int32),
                                      order=self.order)

        # per species
        net_nonzero_spec = rate_info['net_per_spec']['map'][np.where(
            rate_info['net_per_spec']['map'] != rate_info['Ns'] - 1)]
        self.net_nonzero_spec = creator(
            'net_nonzero_spec_no_ns', dtype=np.int32,
            shape=net_nonzero_spec.shape,
            initializer=net_nonzero_spec,
            order=self.order)
        self.net_nonzero_phi = creator(
            'net_nonzero_phi', dtype=np.int32,
            shape=(net_nonzero_spec.shape[0] + 2,),
            initializer=np.asarray(np.hstack(([0, 1], net_nonzero_spec + 2)),
                                   dtype=np.int32),
            order=self.order)

        self.spec_to_rxn = creator('spec_to_rxn', dtype=np.int32,
                                   shape=rate_info['net_per_spec'][
                                       'reacs'].shape,
                                   initializer=rate_info[
                                       'net_per_spec']['reacs'],
                                   order=self.order)
        off = self.__make_offset(rate_info['net_per_spec']['reac_count'])
        self.spec_to_rxn_offsets = creator('spec_to_rxn_offsets',
                                           dtype=np.int32,
                                           shape=off.shape,
                                           initializer=off,
                                           order=self.order)
        self.spec_to_rxn_nu = creator('spec_to_rxn_nu',
                                      dtype=np.int32, shape=rate_info[
                                          'net_per_spec']['nu'].shape,
                                      initializer=rate_info[
                                          'net_per_spec']['nu'],
                                      order=self.order)

        # rop's and fwd / rev / thd maps
        self.rop_net = creator('rop_net',
                               dtype=np.float64,
                               shape=(test_size, rate_info['Nr']),
                               order=self.order)

        self.rop_fwd = creator('rop_fwd',
                               dtype=np.float64,
                               shape=(test_size, rate_info['Nr']),
                               order=self.order)

        if rate_info['rev']['num']:
            self.rop_rev = creator('rop_rev',
                                   dtype=np.float64,
                                   shape=(
                                       test_size, rate_info['rev']['num']),
                                   order=self.order)
            self.rev_map = creator('rev_map',
                                   dtype=np.int32,
                                   shape=rate_info['rev']['map'].shape,
                                   initializer=rate_info[
                                       'rev']['map'],
                                   order=self.order)

            mask = _make_mask(rate_info['rev']['map'],
                              rate_info['Nr'])
            self.rev_mask = creator('rev_mask',
                                    dtype=np.int32,
                                    shape=mask.shape,
                                    initializer=mask,
                                    order=self.order)

        if rate_info['thd']['num']:
            self.pres_mod = creator('pres_mod',
                                    dtype=np.float64,
                                    shape=(
                                        test_size, rate_info['thd']['num']),
                                    order=self.order)
            self.thd_map = creator('thd_map',
                                   dtype=np.int32,
                                   shape=rate_info['thd']['map'].shape,
                                   initializer=rate_info[
                                       'thd']['map'],
                                   order=self.order)

            mask = _make_mask(rate_info['thd']['map'],
                              rate_info['Nr'])
            self.thd_mask = creator('thd_mask',
                                    dtype=np.int32,
                                    shape=mask.shape,
                                    initializer=mask,
                                    order=self.order)

            thd_inds = np.arange(rate_info['thd']['num'], dtype=np.int32)
            self.thd_inds = creator('thd_inds',
                                    dtype=np.int32,
                                    shape=thd_inds.shape,
                                    initializer=thd_inds,
                                    order=self.order)

        # reaction data (fwd / rev rates, KC)
        self.kf = creator('kf',
                          dtype=np.float64,
                          shape=(test_size, rate_info['Nr']),
                          order=self.order)

        # simple reaction parameters
        self.simple_A = creator('simple_A',
                                dtype=rate_info['simple']['A'].dtype,
                                shape=rate_info['simple']['A'].shape,
                                initializer=rate_info['simple']['A'],
                                order=self.order)
        self.simple_beta = creator('simple_beta',
                                   dtype=rate_info[
                                       'simple']['b'].dtype,
                                   shape=rate_info[
                                       'simple']['b'].shape,
                                   initializer=rate_info[
                                       'simple']['b'],
                                   order=self.order)
        self.simple_Ta = creator('simple_Ta',
                                 dtype=rate_info['simple']['Ta'].dtype,
                                 shape=rate_info['simple']['Ta'].shape,
                                 initializer=rate_info['simple']['Ta'],
                                 order=self.order)
        # reaction types
        self.simple_rtype = creator('simple_rtype',
                                    dtype=rate_info[
                                        'simple']['type'].dtype,
                                    shape=rate_info[
                                        'simple']['type'].shape,
                                    initializer=rate_info[
                                        'simple']['type'],
                                    order=self.order)

        # num simple
        num_simple = np.arange(rate_info['simple']['num'], dtype=np.int32)
        self.num_simple = creator('num_simple',
                                  dtype=np.int32,
                                  shape=num_simple.shape,
                                  initializer=num_simple,
                                  order=self.order)

        # simple map
        self.simple_map = creator('simple_map',
                                  dtype=np.int32,
                                  shape=rate_info['simple']['map'].shape,
                                  initializer=rate_info['simple']['map'],
                                  order=self.order)
        # simple mask
        simple_mask = _make_mask(rate_info['simple']['map'],
                                 rate_info['Nr'])
        self.simple_mask = creator('simple_mask',
                                   dtype=simple_mask.dtype,
                                   shape=simple_mask.shape,
                                   initializer=simple_mask,
                                   order=self.order)

        self.num_simple = creator('num_simple',
                                  dtype=np.int32,
                                  shape=num_simple.shape,
                                  initializer=num_simple,
                                  order=self.order)

        # rtype maps
        for rtype in np.unique(rate_info['simple']['type']):
            # find the map
            mapv = rate_info['simple']['map'][
                np.where(rate_info['simple']['type'] == rtype)[0]]
            setattr(self, 'simple_rtype_{}_map'.format(rtype),
                    creator('simple_rtype_{}_map'.format(rtype),
                            dtype=mapv.dtype,
                            shape=mapv.shape,
                            initializer=mapv,
                            order=self.order))
            # and the mask
            maskv = _make_mask(mapv, rate_info['Nr'])
            setattr(self, 'simple_rtype_{}_mask'.format(rtype),
                    creator('simple_rtype_{}_mask'.format(rtype),
                            dtype=maskv.dtype,
                            shape=maskv.shape,
                            initializer=maskv,
                            order=self.order))
            # and indicies inside of the simple parameters
            inds = np.where(
                np.in1d(rate_info['simple']['map'], mapv))[0].astype(
                dtype=np.int32)
            setattr(self, 'simple_rtype_{}_inds'.format(rtype),
                    creator('simple_rtype_{}_inds'.format(rtype),
                            dtype=inds.dtype,
                            shape=inds.shape,
                            initializer=inds,
                            order=self.order))
            # and num
            num = np.arange(inds.size, dtype=np.int32)
            setattr(self, 'simple_rtype_{}_num'.format(rtype),
                    creator('simple_rtype_{}_num'.format(rtype),
                            dtype=num.dtype,
                            shape=num.shape,
                            initializer=num,
                            order=self.order))

        if rate_info['rev']['num']:
            self.kr = creator('kr',
                              dtype=np.float64,
                              shape=(test_size, rate_info['rev']['num']),
                              order=self.order)

            self.Kc = creator('Kc',
                              dtype=np.float64,
                              shape=(test_size, rate_info['rev']['num']),
                              order=self.order)

            self.nu_sum = creator('nu_sum',
                                  dtype=rate_info['net'][
                                      'nu_sum'].dtype,
                                  shape=rate_info['net'][
                                      'nu_sum'].shape,
                                  initializer=rate_info[
                                      'net']['nu_sum'],
                                  order=self.order)

        # third body concs, maps, efficiencies, types, species
        if rate_info['thd']['num']:
            # third body concentrations
            self.thd_conc = creator('thd_conc',
                                    dtype=np.float64,
                                    shape=(
                                        test_size, rate_info['thd']['num']),
                                    order=self.order)

            # thd only indicies
            mapv = np.where(np.logical_not(np.in1d(rate_info['thd']['map'],
                                                   rate_info['fall']['map'])))[0]
            mapv = np.array(mapv, dtype=np.int32)
            self.thd_only_map = creator('thd_only_map',
                                        dtype=np.int32,
                                        shape=mapv.shape,
                                        initializer=mapv,
                                        order=self.order)
            self.num_thd_only = creator('num_thd_only',
                                        dtype=np.int32,
                                        shape=mapv.shape,
                                        initializer=np.arange(mapv.size,
                                                              dtype=np.int32),
                                        order=self.order)

            mask = _make_mask(mapv, rate_info['Nr'])
            self.thd_only_mask = creator('thd_only_mask',
                                         dtype=np.int32,
                                         shape=mask.shape,
                                         initializer=mask,
                                         order=self.order)

            num_specs = rate_info['thd']['spec_num'].astype(dtype=np.int32)
            spec_list = rate_info['thd']['spec'].astype(
                dtype=np.int32)
            thd_effs = rate_info['thd']['eff']

            # finally create arrays
            self.thd_eff = creator('thd_eff',
                                   dtype=thd_effs.dtype,
                                   shape=thd_effs.shape,
                                   initializer=thd_effs,
                                   order=self.order)
            num_thd = np.arange(rate_info['thd']['num'], dtype=np.int32)
            self.num_thd = creator('num_thd',
                                   dtype=num_thd.dtype,
                                   shape=num_thd.shape,
                                   initializer=num_thd,
                                   order=self.order)
            thd_only_ns_inds = np.where(
                np.in1d(
                    self.thd_only_map.initializer,
                    rate_info['thd']['has_ns']))[0].astype(np.int32)
            thd_only_ns_map = self.thd_only_map.initializer[
                thd_only_ns_inds]
            self.thd_only_ns_map = creator('thd_only_ns_map',
                                           dtype=thd_only_ns_map.dtype,
                                           shape=thd_only_ns_map.shape,
                                           initializer=thd_only_ns_map,
                                           order=self.order)

            self.thd_only_ns_inds = creator('thd_only_ns_inds',
                                            dtype=thd_only_ns_inds.dtype,
                                            shape=thd_only_ns_inds.shape,
                                            initializer=thd_only_ns_inds,
                                            order=self.order)
            self.thd_type = creator('thd_type',
                                    dtype=rate_info['thd']['type'].dtype,
                                    shape=rate_info['thd']['type'].shape,
                                    initializer=rate_info['thd']['type'],
                                    order=self.order)
            self.thd_spec = creator('thd_spec',
                                    dtype=spec_list.dtype,
                                    shape=spec_list.shape,
                                    initializer=spec_list,
                                    order=self.order)
            thd_offset = self.__make_offset(num_specs)
            self.thd_offset = creator('thd_offset',
                                      dtype=thd_offset.dtype,
                                      shape=thd_offset.shape,
                                      initializer=thd_offset,
                                      order=self.order)

        # falloff rxn rates, blending vals, reduced pressures, maps
        if rate_info['fall']['num']:
            # falloff reaction parameters
            self.kf_fall = creator('kf_fall',
                                   dtype=np.float64,
                                   shape=(test_size, rate_info['fall']['num']),
                                   order=self.order)
            self.fall_A = creator('fall_A',
                                  dtype=rate_info['fall']['A'].dtype,
                                  shape=rate_info['fall']['A'].shape,
                                  initializer=rate_info['fall']['A'],
                                  order=self.order)
            self.fall_beta = creator('fall_beta',
                                     dtype=rate_info[
                                         'fall']['b'].dtype,
                                     shape=rate_info[
                                         'fall']['b'].shape,
                                     initializer=rate_info[
                                         'fall']['b'],
                                     order=self.order)
            self.fall_Ta = creator('fall_Ta',
                                   dtype=rate_info['fall']['Ta'].dtype,
                                   shape=rate_info['fall']['Ta'].shape,
                                   initializer=rate_info['fall']['Ta'],
                                   order=self.order)
            # reaction types
            self.fall_rtype = creator('fall_rtype',
                                      dtype=rate_info[
                                          'fall']['type'].dtype,
                                      shape=rate_info[
                                          'fall']['type'].shape,
                                      initializer=rate_info[
                                          'fall']['type'],
                                      order=self.order)

            # fall mask
            fall_mask = _make_mask(rate_info['fall']['map'],
                                   rate_info['Nr'])
            self.fall_mask = creator('fall_mask',
                                     dtype=fall_mask.dtype,
                                     shape=fall_mask.shape,
                                     initializer=fall_mask,
                                     order=self.order)

            # rtype maps
            for rtype in np.unique(rate_info['fall']['type']):
                # find the map in global reaction index
                mapv = rate_info['fall']['map'][
                    np.where(rate_info['fall']['type'] == rtype)[0]]
                setattr(self, 'fall_rtype_{}_map'.format(rtype),
                        creator('fall_rtype_{}_map'.format(rtype),
                                dtype=mapv.dtype,
                                shape=mapv.shape,
                                initializer=mapv,
                                order=self.order))
                # create corresponding mask
                maskv = _make_mask(mapv, rate_info['Nr'])
                setattr(self, 'fall_rtype_{}_mask'.format(rtype),
                        creator('fall_rtype_{}_mask'.format(rtype),
                                dtype=maskv.dtype,
                                shape=maskv.shape,
                                initializer=maskv,
                                order=self.order))
                # and indicies inside of the falloff parameters
                inds = np.where(rate_info['fall']['map'] == mapv)[0].astype(
                    dtype=np.int32)
                setattr(self, 'fall_rtype_{}_inds'.format(rtype),
                        creator('fall_rtype_{}_inds'.format(rtype),
                                dtype=inds.dtype,
                                shape=inds.shape,
                                initializer=inds,
                                order=self.order))
                # and num
                num = np.arange(inds.size, dtype=np.int32)
                setattr(self, 'fall_rtype_{}_num'.format(rtype),
                        creator('fall_rtype_{}_num'.format(rtype),
                                dtype=num.dtype,
                                shape=num.shape,
                                initializer=num,
                                order=self.order))

            # maps
            self.fall_map = creator('fall_map',
                                    dtype=np.int32,
                                    initializer=rate_info['fall']['map'],
                                    shape=rate_info['fall']['map'].shape,
                                    order=self.order)

            num_fall = np.arange(rate_info['fall']['num'], dtype=np.int32)
            self.num_fall = creator('num_fall',
                                    dtype=np.int32,
                                    initializer=num_fall,
                                    shape=num_fall.shape,
                                    order=self.order)

            # blending
            self.Fi = creator('Fi',
                              dtype=np.float64,
                              shape=(test_size, rate_info['fall']['num']),
                              order=self.order)

            # reduced pressure
            self.Pr = creator('Pr',
                              dtype=np.float64,
                              shape=(test_size, rate_info['fall']['num']),
                              order=self.order)

            # types
            self.fall_type = creator('fall_type',
                                     dtype=rate_info[
                                         'fall']['ftype'].dtype,
                                     shape=rate_info[
                                         'fall']['ftype'].shape,
                                     initializer=rate_info[
                                         'fall']['ftype'],
                                     order=self.order)

            # maps and masks
            fall_to_thd_map = np.array(
                np.where(
                    np.in1d(
                        rate_info['thd']['map'], rate_info['fall']['map'])
                )[0], dtype=np.int32)
            self.fall_to_thd_map = creator('fall_to_thd_map',
                                           dtype=np.int32,
                                           initializer=fall_to_thd_map,
                                           shape=fall_to_thd_map.shape,
                                           order=self.order)

            fall_to_thd_mask = _make_mask(fall_to_thd_map,
                                          rate_info['Nr'])
            self.fall_to_thd_mask = creator('fall_to_thd_mask',
                                            dtype=np.int32,
                                            initializer=fall_to_thd_mask,
                                            shape=fall_to_thd_mask.shape,
                                            order=self.order)

            if rate_info['fall']['troe']['num']:
                # Fcent, Atroe, Btroe
                self.Fcent = creator('Fcent',
                                     shape=(test_size,
                                            rate_info['fall']['troe']['num']),
                                     dtype=np.float64,
                                     order=self.order)

                self.Atroe = creator('Atroe',
                                     shape=(test_size,
                                            rate_info['fall']['troe']['num']),
                                     dtype=np.float64,
                                     order=self.order)

                self.Btroe = creator('Btroe',
                                     shape=(test_size,
                                            rate_info['fall']['troe']['num']),
                                     dtype=np.float64,
                                     order=self.order)

                # troe parameters
                self.troe_a = creator('troe_a',
                                      shape=rate_info['fall'][
                                          'troe']['a'].shape,
                                      dtype=rate_info['fall'][
                                          'troe']['a'].dtype,
                                      initializer=rate_info[
                                          'fall']['troe']['a'],
                                      order=self.order)
                self.troe_T1 = creator('troe_T1',
                                       shape=rate_info['fall'][
                                           'troe']['T1'].shape,
                                       dtype=rate_info['fall'][
                                           'troe']['T1'].dtype,
                                       initializer=rate_info[
                                           'fall']['troe']['T1'],
                                       order=self.order)
                self.troe_T3 = creator('troe_T3',
                                       shape=rate_info['fall'][
                                           'troe']['T3'].shape,
                                       dtype=rate_info['fall'][
                                           'troe']['T3'].dtype,
                                       initializer=rate_info[
                                           'fall']['troe']['T3'],
                                       order=self.order)
                self.troe_T2 = creator('troe_T2',
                                       shape=rate_info['fall'][
                                           'troe']['T2'].shape,
                                       dtype=rate_info['fall'][
                                           'troe']['T2'].dtype,
                                       initializer=rate_info[
                                           'fall']['troe']['T2'],
                                       order=self.order)

                # map and mask
                num_troe = np.arange(rate_info['fall']['troe']['num'],
                                     dtype=np.int32)
                self.num_troe = creator('num_troe',
                                        shape=num_troe.shape,
                                        dtype=num_troe.dtype,
                                        initializer=num_troe,
                                        order=self.order)
                self.troe_map = creator('troe_map',
                                        shape=rate_info['fall'][
                                            'troe']['map'].shape,
                                        dtype=rate_info['fall'][
                                            'troe']['map'].dtype,
                                        initializer=rate_info[
                                            'fall']['troe']['map'],
                                        order=self.order)
                troe_mask = _make_mask(rate_info['fall']['troe']['map'],
                                       rate_info['Nr'])
                self.troe_mask = creator('troe_mask',
                                         shape=troe_mask.shape,
                                         dtype=troe_mask.dtype,
                                         initializer=troe_mask,
                                         order=self.order)

                troe_inds = self.fall_to_thd_map.initializer[
                    self.troe_map.initializer]
                troe_ns_inds = np.where(
                    np.in1d(troe_inds, rate_info['thd']['has_ns']))[0].astype(
                        np.int32)
                troe_has_ns = self.troe_map.initializer[
                    troe_ns_inds]
                self.troe_has_ns = creator('troe_has_ns',
                                           shape=troe_has_ns.shape,
                                           dtype=troe_has_ns.dtype,
                                           initializer=troe_has_ns,
                                           order=self.order)
                self.troe_ns_inds = creator('troe_ns_inds',
                                            shape=troe_ns_inds.shape,
                                            dtype=troe_ns_inds.dtype,
                                            initializer=troe_ns_inds,
                                            order=self.order)

            if rate_info['fall']['sri']['num']:
                # X_sri
                self.X_sri = creator('X',
                                     shape=(test_size,
                                            rate_info['fall']['sri']['num']),
                                     dtype=np.float64,
                                     order=self.order)

                # sri parameters
                self.sri_a = creator('sri_a',
                                     shape=rate_info['fall'][
                                         'sri']['a'].shape,
                                     dtype=rate_info['fall'][
                                         'sri']['a'].dtype,
                                     initializer=rate_info[
                                         'fall']['sri']['a'],
                                     order=self.order)
                self.sri_b = creator('sri_b',
                                     shape=rate_info['fall'][
                                         'sri']['b'].shape,
                                     dtype=rate_info['fall'][
                                         'sri']['b'].dtype,
                                     initializer=rate_info[
                                         'fall']['sri']['b'],
                                     order=self.order)
                self.sri_c = creator('sri_c',
                                     shape=rate_info['fall'][
                                         'sri']['c'].shape,
                                     dtype=rate_info['fall'][
                                         'sri']['c'].dtype,
                                     initializer=rate_info[
                                         'fall']['sri']['c'],
                                     order=self.order)
                self.sri_d = creator('sri_d',
                                     shape=rate_info['fall'][
                                         'sri']['d'].shape,
                                     dtype=rate_info['fall'][
                                         'sri']['d'].dtype,
                                     initializer=rate_info[
                                         'fall']['sri']['d'],
                                     order=self.order)
                self.sri_e = creator('sri_e',
                                     shape=rate_info['fall'][
                                         'sri']['e'].shape,
                                     dtype=rate_info['fall'][
                                         'sri']['e'].dtype,
                                     initializer=rate_info[
                                         'fall']['sri']['e'],
                                     order=self.order)

                # map and mask
                num_sri = np.arange(rate_info['fall']['sri']['num'],
                                    dtype=np.int32)
                self.num_sri = creator('num_sri',
                                       shape=num_sri.shape,
                                       dtype=num_sri.dtype,
                                       initializer=num_sri,
                                       order=self.order)
                self.sri_map = creator('sri_map',
                                       shape=rate_info['fall'][
                                           'sri']['map'].shape,
                                       dtype=rate_info['fall'][
                                           'sri']['map'].dtype,
                                       initializer=rate_info[
                                           'fall']['sri']['map'],
                                       order=self.order)
                sri_mask = _make_mask(rate_info['fall']['sri']['map'],
                                      rate_info['Nr'])
                self.sri_mask = creator('sri_mask',
                                        shape=sri_mask.shape,
                                        dtype=sri_mask.dtype,
                                        initializer=sri_mask,
                                        order=self.order)

                sri_inds = self.fall_to_thd_map.initializer[
                    self.sri_map.initializer]
                sri_ns_inds = np.where(
                    np.in1d(sri_inds, rate_info['thd']['has_ns']))[0].astype(
                        np.int32)
                sri_has_ns = self.sri_map.initializer[
                    sri_ns_inds]
                self.sri_has_ns = creator('sri_has_ns_map',
                                          shape=sri_has_ns.shape,
                                          dtype=sri_has_ns.dtype,
                                          initializer=sri_has_ns,
                                          order=self.order)
                self.sri_ns_inds = creator('sri_ns_inds',
                                           shape=sri_ns_inds.shape,
                                           dtype=sri_ns_inds.dtype,
                                           initializer=sri_ns_inds,
                                           order=self.order)

            if rate_info['fall']['lind']['num']:
                # lind map / mask
                self.lind_map = creator('lind_map',
                                        shape=rate_info['fall'][
                                            'lind']['map'].shape,
                                        dtype=rate_info['fall'][
                                            'lind']['map'].dtype,
                                        initializer=rate_info[
                                            'fall']['lind']['map'],
                                        order=self.order)
                lind_mask = _make_mask(rate_info['fall']['lind']['map'],
                                       rate_info['Nr'])
                self.lind_mask = creator('lind_mask',
                                         shape=lind_mask.shape,
                                         dtype=lind_mask.dtype,
                                         initializer=lind_mask,
                                         order=self.order)
                num_lind = np.arange(rate_info['fall']['lind']['num'],
                                     dtype=np.int32)
                self.num_lind = creator('num_lind',
                                        shape=num_lind.shape,
                                        dtype=num_lind.dtype,
                                        initializer=num_lind,
                                        order=self.order)
                lind_inds = self.fall_to_thd_map.initializer[
                    self.lind_map.initializer]
                lind_ns_inds = np.where(
                    np.in1d(lind_inds, rate_info['thd']['has_ns']))[0].astype(
                        np.int32)
                lind_has_ns = self.lind_map.initializer[
                    lind_ns_inds]
                self.lind_has_ns = creator('lind_has_ns',
                                           shape=lind_has_ns.shape,
                                           dtype=lind_has_ns.dtype,
                                           initializer=lind_has_ns,
                                           order=self.order)
                self.lind_ns_inds = creator('lind_ns_inds',
                                            shape=lind_ns_inds.shape,
                                            dtype=lind_ns_inds.dtype,
                                            initializer=lind_ns_inds,
                                            order=self.order)

        # chebyshev
        if rate_info['cheb']['num']:
            self.cheb_numP = creator('cheb_numP',
                                     dtype=rate_info[
                                         'cheb']['num_P'].dtype,
                                     initializer=rate_info[
                                         'cheb']['num_P'],
                                     shape=rate_info[
                                         'cheb']['num_P'].shape,
                                     order=self.order)

            self.cheb_numT = creator('cheb_numT',
                                     dtype=rate_info[
                                         'cheb']['num_T'].dtype,
                                     initializer=rate_info[
                                         'cheb']['num_T'],
                                     shape=rate_info[
                                         'cheb']['num_T'].shape,
                                     order=self.order)

            # chebyshev parameters
            self.cheb_params = creator('cheb_params',
                                       dtype=rate_info['cheb'][
                                           'post_process']['params'].dtype,
                                       initializer=rate_info['cheb'][
                                           'post_process']['params'],
                                       shape=rate_info['cheb'][
                                           'post_process']['params'].shape,
                                       order=self.order)

            # limits for cheby polys
            self.cheb_Plim = creator('cheb_Plim',
                                     dtype=rate_info['cheb'][
                                         'post_process']['Plim'].dtype,
                                     initializer=rate_info['cheb'][
                                         'post_process']['Plim'],
                                     shape=rate_info['cheb'][
                                         'post_process']['Plim'].shape,
                                     order=self.order)
            self.cheb_Tlim = creator('cheb_Tlim',
                                     dtype=rate_info['cheb'][
                                         'post_process']['Tlim'].dtype,
                                     initializer=rate_info['cheb'][
                                         'post_process']['Tlim'],
                                     shape=rate_info['cheb'][
                                         'post_process']['Tlim'].shape,
                                     order=self.order)

            # workspace variables
            polymax = int(np.max(np.maximum(rate_info['cheb']['num_P'],
                                            rate_info['cheb']['num_T'])))
            self.cheb_pres_poly = creator('cheb_pres_poly',
                                          dtype=np.float64,
                                          shape=(polymax,),
                                          order=self.order,
                                          is_temporary=True,
                                          scope=scopes.PRIVATE)
            self.cheb_temp_poly = creator('cheb_temp_poly',
                                          dtype=np.float64,
                                          shape=(polymax,),
                                          order=self.order,
                                          is_temporary=True,
                                          scope=scopes.PRIVATE)

            # mask and map
            cheb_map = rate_info['cheb']['map'].astype(dtype=np.int32)
            self.cheb_map = creator('cheb_map',
                                    dtype=cheb_map.dtype,
                                    initializer=cheb_map,
                                    shape=cheb_map.shape,
                                    order=self.order)
            cheb_mask = _make_mask(cheb_map, rate_info['Nr'])
            self.cheb_mask = creator('cheb_mask',
                                     dtype=cheb_mask.dtype,
                                     initializer=cheb_mask,
                                     shape=cheb_mask.shape,
                                     order=self.order)
            num_cheb = np.arange(rate_info['cheb']['num'], dtype=np.int32)
            self.num_cheb = creator('num_cheb',
                                    dtype=num_cheb.dtype,
                                    initializer=num_cheb,
                                    shape=num_cheb.shape,
                                    order=self.order)

        # plog parameters, offsets, map / mask
        if rate_info['plog']['num']:
            self.plog_params = creator('plog_params',
                                       dtype=rate_info['plog'][
                                           'post_process']['params'].dtype,
                                       initializer=rate_info['plog'][
                                           'post_process']['params'],
                                       shape=rate_info['plog'][
                                           'post_process']['params'].shape,
                                       order=self.order)

            self.plog_num_param = creator('plog_num_param',
                                          dtype=rate_info['plog'][
                                              'num_P'].dtype,
                                          initializer=rate_info['plog'][
                                              'num_P'],
                                          shape=rate_info['plog'][
                                              'num_P'].shape,
                                          order=self.order)

            # mask and map
            plog_map = rate_info['plog']['map'].astype(dtype=np.int32)
            self.plog_map = creator('plog_map',
                                    dtype=plog_map.dtype,
                                    initializer=plog_map,
                                    shape=plog_map.shape,
                                    order=self.order)
            plog_mask = _make_mask(plog_map, rate_info['Nr'])
            self.plog_mask = creator('plog_mask',
                                     dtype=plog_mask.dtype,
                                     initializer=plog_mask,
                                     shape=plog_mask.shape,
                                     order=self.order)
            num_plog = np.arange(rate_info['plog']['num'], dtype=np.int32)
            self.num_plog = creator('num_plog',
                                    dtype=num_plog.dtype,
                                    initializer=num_plog,
                                    shape=num_plog.shape,
                                    order=self.order)

        # thermodynamic properties
        self.a_lo = creator('a_lo',
                            dtype=rate_info['thermo']['a_lo'].dtype,
                            initializer=rate_info['thermo']['a_lo'],
                            shape=rate_info['thermo']['a_lo'].shape,
                            order=self.order)
        self.a_hi = creator('a_hi',
                            dtype=rate_info['thermo']['a_hi'].dtype,
                            initializer=rate_info['thermo']['a_hi'],
                            shape=rate_info['thermo']['a_hi'].shape,
                            order=self.order)
        self.T_mid = creator('T_mid',
                             dtype=rate_info['thermo']['T_mid'].dtype,
                             initializer=rate_info['thermo']['T_mid'],
                             shape=rate_info['thermo']['T_mid'].shape,
                             order=self.order)
        for name in ['cp', 'cv', 'u', 'h', 'b', 'dcp', 'dcv', 'db']:
            setattr(self, name, creator(name,
                                        dtype=np.float64,
                                        shape=(test_size, rate_info['Ns']),
                                        order=self.order))
        # thermo arrays
        self.spec_energy = self.h if self.conp else self.u
        self.spec_energy_ns = self.spec_energy.copy()
        self.spec_energy_ns.fixed_indicies = [(1, rate_info['Ns'] - 1)]
        self.spec_heat = self.cp if self.conp else self.cv
        self.spec_heat_ns = self.spec_heat.copy()
        self.spec_heat_ns.fixed_indicies = [(1, rate_info['Ns'] - 1)]
        self.spec_heat_total = creator(
            self.spec_heat.name + '_tot', shape=(test_size,),
            dtype=np.float64, order=self.order)
        self.dspec_heat = getattr(self, 'd' + self.spec_heat.name).copy()<|MERGE_RESOLUTION|>--- conflicted
+++ resolved
@@ -44,18 +44,12 @@
         Returns True if there is anything for this :class:`array_splitter` to do
         """
 
-<<<<<<< HEAD
-        if self.vector_width is not None:
+        if bool(self.vector_width):
             if self.is_simd:
                 return True
-            return (self.data_order == 'C' and self.width) or (
-                    self.data_order == 'F' and self.depth)
+            return ((self.data_order == 'C' and self.width) or (
+                     self.data_order == 'F' and self.depth))
         return False
-=======
-        return bool(self.vector_width) and ((
-            self.data_order == 'C' and self.width) or (
-            self.data_order == 'F' and self.depth))
->>>>>>> 4cfb9460
 
     def _split_array_axis_inner(self, kernel, array_name, split_axis, dest_axis,
                                 count, order='C', vec=False):

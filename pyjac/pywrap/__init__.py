--- conflicted
+++ resolved
@@ -1,10 +1,3 @@
-<<<<<<< HEAD
-from pyjac.pywrap.pywrap_gen import generate_wrapper
-from pyjac.libgen import build_type
-
-__all__ = ['generate_wrapper', 'build_type']
-=======
 from pyjac.pywrap.pywrap_gen import pywrap
 
-__all__ = ['pywrap']
->>>>>>> d28cf2e2
+__all__ = ['pywrap']
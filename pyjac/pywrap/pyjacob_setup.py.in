from distutils.core import setup
from distutils.extension import Extension
from Cython.Build import cythonize
import numpy

<<<<<<< HEAD
sources = ['${wrapper}']
includes = ['$buildpath/', '$homepath/'] + [${extra_include_dirs}]
includes = [x for x in includes if x.strip()]
=======
"""[[[cog
    from six.moves import cPickle as pickle
    from pyjac.utils import stringify_args, listify

    # unserialize the setupgen object
    with open(setupgen, 'rb') as file:
        setupgen = pickle.load(file)
>>>>>>> d28cf2e2

    cog.outl('sources = ["{}"]'.format(setupgen.wrapper))
    cog.outl('includes = [{}]'.format(stringify_args(
        [setupgen.build_dir] + listify(setupgen.include_dirs), use_quotes=True)))
    cog.outl('name = "pyjac_{}"'.format(setupgen.package_lang))
    if setupgen.package_lang == 'c':
        # include openmp
        cog.outl('compile_args = ["-fopenmp"]')
    else:
        cog.outl('compile_args = []')
    cog.outl('name = "{}_{}"'.format(setupgen.name, setupgen.package_lang))
    cog.outl('libname = "{}"'.format(setupgen.libname))
    cog.outl('libs = [{}]'.format(stringify_args(
        setupgen.libraries, use_quotes=True)))
    cog.outl('libdirs = [{}]'.format(stringify_args(
        setupgen.libdirs, use_quotes=True)))
]]]
[[[end]]]"""
includes = [x for x in includes if x.strip()]

<<<<<<< HEAD
ext_modules = [Extension("pyjac_c",
                         sources=sources,
                         include_dirs=includes + [numpy.get_include()],
                         extra_compile_args=[
                             '-frounding-math', '-fsignaling-nans', '-fopenmp',
                             '-std=c99'],
                         language='c',
                         extra_objects=[os.path.join('$outpath', '$libname'),
                                        '-fopenmp']
                         )]

setup(
    name='pyjac_c',
    ext_modules=ext_modules,
    cmdclass={'build_ext': build_ext}
=======
ext_module = Extension(name,
                       sources=sources,
                       include_dirs=includes + [numpy.get_include()],
                       language="c++",
                       extra_compile_args=['-frounding-math', '-fsignaling-nans'] +
                       compile_args,
                       extra_objects=[libname],
                       libraries=libs,
                       library_dirs=libdirs)

setup(
    name=name,
    ext_modules=cythonize(ext_module, include_path=includes)
>>>>>>> d28cf2e2
)<|MERGE_RESOLUTION|>--- conflicted
+++ resolved
@@ -3,11 +3,6 @@
 from Cython.Build import cythonize
 import numpy
 
-<<<<<<< HEAD
-sources = ['${wrapper}']
-includes = ['$buildpath/', '$homepath/'] + [${extra_include_dirs}]
-includes = [x for x in includes if x.strip()]
-=======
 """[[[cog
     from six.moves import cPickle as pickle
     from pyjac.utils import stringify_args, listify
@@ -15,7 +10,6 @@
     # unserialize the setupgen object
     with open(setupgen, 'rb') as file:
         setupgen = pickle.load(file)
->>>>>>> d28cf2e2
 
     cog.outl('sources = ["{}"]'.format(setupgen.wrapper))
     cog.outl('includes = [{}]'.format(stringify_args(
@@ -36,23 +30,6 @@
 [[[end]]]"""
 includes = [x for x in includes if x.strip()]
 
-<<<<<<< HEAD
-ext_modules = [Extension("pyjac_c",
-                         sources=sources,
-                         include_dirs=includes + [numpy.get_include()],
-                         extra_compile_args=[
-                             '-frounding-math', '-fsignaling-nans', '-fopenmp',
-                             '-std=c99'],
-                         language='c',
-                         extra_objects=[os.path.join('$outpath', '$libname'),
-                                        '-fopenmp']
-                         )]
-
-setup(
-    name='pyjac_c',
-    ext_modules=ext_modules,
-    cmdclass={'build_ext': build_ext}
-=======
 ext_module = Extension(name,
                        sources=sources,
                        include_dirs=includes + [numpy.get_include()],
@@ -66,5 +43,4 @@
 setup(
     name=name,
     ext_modules=cythonize(ext_module, include_path=includes)
->>>>>>> d28cf2e2
 )
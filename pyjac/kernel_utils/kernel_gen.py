"""
kernel_gen.py - generators used for kernel creation
"""

import shutil
import textwrap
import os
import re
from string import Template
import logging
from collections import defaultdict
import six
from six.moves import cPickle as pickle

import loopy as lp
from loopy.types import NumpyType, AtomicNumpyType, to_loopy_type
from loopy.version import LOOPY_USE_LANGUAGE_VERSION_2018_2  # noqa
from loopy.kernel.data import AddressSpace as scopes
try:
    import pyopencl as cl
except ImportError:
    cl = None
import numpy as np
import cgen
from pytools import ImmutableRecord
from cogapp import Cog

from pyjac.kernel_utils import file_writers as filew
from pyjac.kernel_utils.memory_limits import memory_limits, \
    memory_type, MemoryGenerationResult, get_string_strides
from pyjac.core.enum_types import DeviceMemoryType
from pyjac import siteconf as site
from pyjac import utils
from pyjac.loopy_utils import loopy_utils as lp_utils
from pyjac.loopy_utils import preambles_and_manglers as lp_pregen
from pyjac.core.array_creator import problem_size as p_size
from pyjac.core.array_creator import work_size as w_size
from pyjac.core.array_creator import global_ind
from pyjac.core import array_creator as arc
from pyjac.core.enum_types import DriverType, KernelType
from pyjac.core import driver_kernels as drivers

script_dir = os.path.abspath(os.path.dirname(__file__))


rhs_work_name = 'rwk'
"""
Name of the generated work-array for generic double-precision work vectors
"""

local_work_name = 'lwk'
"""
Name of the generated work-array for generic double-precision work vectors in
the __local address space
"""

int_work_name = 'iwk'
"""
Name of the generated work-array for generic integer work vectors
"""

time_array = lp.ArrayArg('t', dtype=np.float64, shape=(p_size.name,),
                         address_space=scopes.GLOBAL)
"""
The time array that we prepend to our function signatures for compatibility
"""


class FakeCall(object):
    """
    In some cases, e.g. finite differnce jacobians, we need to place a dummy
    call in the kernel that loopy will accept as valid.  Then it needs to
    be substituted with an appropriate call to the kernel generator's kernel

    Attributes
    ----------
    dummy_call: str
        The dummy call passed to loopy to replaced during code-generation
    replace_in: :class:`loopy.LoopKernel`
        The kernel to replace the dummy call in.
    replace_with: :class:`loopy.LoopKernel`
        The kernel to replace the dummy call with.
    """

    def __init__(self, dummy_call, replace_in, replace_with):
        self.dummy_call = dummy_call
        self.replace_in = replace_in
        self.replace_with = replace_with

    def match(self, kernel, kernel_body):
        """
        Return true IFF :param:`kernel` matches :attr:`replace_in`

        Params
        ------
        kernel: class:`loopy.LoopKernel`
            The kernel to test
        kernel_body: str
            The generated kernel body
        """

        match = kernel.name == self.replace_in.name
        if match:
            assert self.dummy_call in kernel_body
            return True
        return False


class vecwith_fixer(object):

    """
    Simple utility class to force a constant vector width
    even when the loop being vectorized is shorted than the desired width

    clean : :class:`loopy.LoopyKernel`
        The 'clean' version of the kernel, that will be used for
        determination of the gridsize / vecsize
    vecsize : int
        The desired vector width
    """

    def __init__(self, clean, vecsize):
        self.clean = clean
        self.vecsize = vecsize

    def __call__(self, insn_ids, ignore_auto=False):
        # fix for variable too small for vectorization
        grid_size, lsize = self.clean.get_grid_sizes_for_insn_ids(
            insn_ids, ignore_auto=ignore_auto)
        lsize = lsize if not bool(self.vecsize) else \
            self.vecsize
        return grid_size, (lsize,)


def make_kernel_generator(loopy_opts, *args, **kwargs):
    """
    Factory generator method to return the appropriate
    :class:`kernel_generator` type based on the target language in the
    :param:`loopy_opts`

    Parameters
    ----------
    loopy_opts : :class:`LoopyOptions`
        The specified user options
    *args : tuple
        The other positional args to pass to the :class:`kernel_generator`
    **kwargs : dict
        The keyword args to pass to the :class:`kernel_generator`
    """
    if loopy_opts.lang == 'c':
        if not loopy_opts.auto_diff:
            return c_kernel_generator(loopy_opts, *args, **kwargs)
        if loopy_opts.auto_diff:
            return autodiff_kernel_generator(loopy_opts, *args, **kwargs)
    if loopy_opts.lang == 'opencl':
        return opencl_kernel_generator(loopy_opts, *args, **kwargs)
    if loopy_opts.lang == 'ispc':
        return ispc_kernel_generator(loopy_opts, *args, **kwargs)
    raise NotImplementedError()


def find_inputs_and_outputs(knl):
    """
    Convienence method that returns the name of all input/output array's for a given
    :class:`loopy.LoopKernel`

    Parameters
    ----------
    knl: :class:`loopy.LoopKernel`:
        The kernel to check

    Returns
    -------
    inputs_and_outputs: set of str
        The names of the written / read arrays
    """

    return (knl.get_read_variables() | knl.get_written_variables()) & \
        knl.global_var_names()


def _unSIMDable_arrays(knl, loopy_opts, mstore, warn=True):
    """
    Determined which  inputs / outputs are directly indexed with the base iname,
    or whether a map was applied.  In the latter case it is not safe to convert
    the array to a true vectorize access, as we have no guarentee that the
    index can be converted into an integer access

    Parameters
    ----------
    knl: :class:`loopy.LoopKernel`
        The loopy kernel to check
    loopy_opts: :class:`LoopyOptions`
        the loopy options object
    mstore: :class:`pyjac.core.array_creator.mapstore`
        The mapstore created for the kernel
    warn: bool [True]
        If true, fire off a warning of the arrays that could not be vectorized

    Returns
    -------
    unsimdable: list of str
        List of array names that cannot be safely converted to SIMD

    """

    if not loopy_opts.depth:
        # can convert all arrays to SIMD
        return []

    # this is test is made quite easy by checking the mapstore's tree

    # first, get all inputs / outputs
    io = find_inputs_and_outputs(knl)

    # check each array
    owners = arc.search_tree(mstore.absolute_root, io)
    cant_simd = []
    for ary, owner in zip(io, owners):
        # see if we can get from the owner to the absolute root without encountering
        # any non-affine transforms
        while owner and owner != mstore.absolute_root:
            if not owner.domain_transform.affine:
                cant_simd.append(ary)
                break
            owner = owner.parent

    if cant_simd and warn:
        logger = logging.getLogger(__name__)
        logger.warn('Arrays ({}) could not be fully vectorized. '
                    'You might achieve better performance by applying mechanism '
                    'sorting.'.format(utils.stringify_args(cant_simd)))
    return cant_simd


class TargetCheckingRecord(ImmutableRecord):
    """
    A simple base class that overrides :class:`ImmutableRecord`'s pickling behavior
    to assert that all :class:`loopy.KernelArg`'s have a properly set :attr:`dtype`,
    that is, the :attr:`target` of the dtype is set, such that they may be unpickled
    """

    def __check(self, field, value):
        if isinstance(value, lp.KernelArgument):
            assert value.dtype.target is not None, (
                'Argument {} in field {} has unset dtype'.format(value.name, field))
        elif isinstance(value, NumpyType):
            assert value.target is not None, (
                'dtype {} in field {} has unset dtype'.format(value, field))
        elif isinstance(value, list):
            return all(self.__check(field, x) for x in value)
        elif isinstance(value, dict):
            return all(self.__check(field, x) for x in value.values()) and \
                all(self.__check(field, x) for x in value.keys())
        return True

    def __getstate__(self):
        for field in self.__class__.fields:
            if hasattr(self, field):
                self.__check(field, getattr(self, field))

        return super(TargetCheckingRecord, self).__getstate__()


class CodegenResult(TargetCheckingRecord):
    """
    A convenience class that provides storage for intermediate code-generation
    results.

    Attributes
    ----------
    pointer_unpacks: list of str
        A list of pointer de-references that convert the working buffer(s) to
        individual arrays
    instructions: list of str
        The instructions of the generated wrapper kernel
    preambles: list of str
        Macros, non-vector functions, and other miscellania to place at the top of
        the generated file
    extra_kernels: list of str
        The additional kernels that the generated wrapper kernel calls
    kernel: :class:`loopy.LoopKernel`
        The skeleton of the wrapper kernel, used for generating the correct call
        signature
    pointer_offsets: dict of str -> str
        Stored offsets for pointer unpacks (used in driver kernel creation)
    inits: dict of str->str
        Dictionary mapping constant array name -> initialization to avoid duplication
    name: str
        The name of the generated kernel
    dependencies: list of str
        The list of dependencies for this code-generation result
    """

    def __init__(self, pointer_unpacks=[], instructions=[], preambles=[],
                 extra_kernels=[], kernel=None, pointer_offsets={}, inits={},
                 name='', dependencies=[]):
        ImmutableRecord.__init__(self, pointer_unpacks=pointer_unpacks,
                                 instructions=instructions, preambles=preambles,
                                 extra_kernels=extra_kernels, kernel=kernel,
                                 pointer_offsets=pointer_offsets, inits=inits,
                                 name=name, dependencies=dependencies)


def kernel_arg_docs():
    return {'phi': ('double', 'The state vector'),
            'P_arr': ('double', 'The array of pressures.'),
            'V_arr': ('double', 'The array of volumes'),
            'dphi': ('double', 'The time rate of change of the state-vector'),
            'jac': ('double', 'The Jacobian of the time-rate of change of '
                              'the state vector'),
            'problem_size': ('size_t', 'The total number of conditions to execute '
                             'this kernel over')}


# heh
def langue_docs(lang):
    if lang == 'opencl':
        return {
            'work_size': ('size_t', 'The number of OpenCL groups to launch.\n'
                                    'If using GPUs, this is the # of CUDA blocks '
                                    'to use.\n'
                                    'If for CPUs, this is the number of logical '
                                    'cores to use.'),
            'do_not_compile': ('bool', 'If true, the OpenCL kernel has already been '
                                       'compiled (e.g., via previous kernel call) '
                                       'and does not need recompilation. False by '
                                       'default.\n\n Note: If this kernel object '
                                       'has already been executed, the OpenCL '
                                       'kernel has been compiled and will not be '
                                       'recompiled regardless of the status of '
                                       'this flag.')
        }
    elif lang == 'c':
        return {
            'work_size': ('size_t', 'The number of OpenMP threads to use.'),
            'do_not_compile': ('bool', 'Unused -- incuded for consistent '
                               'signatures.')
        }


class DocumentingRecord(object):
    """
    Note, the base class is responsible for passing the 'docs' attribute to the
    immutablerecord
    """

    @staticmethod
    def init_docs(lang, docs=None, language_docs=None):
        docs = {}
        if not docs:
            docs = kernel_arg_docs()
        if not language_docs:
            language_docs = langue_docs(lang)
        docs.update(language_docs)
        return docs

    def get_docs(self, arg):
        """
        Returns the :attr:`docs` matching this :param:`arg`'s :attr:`name`,
        if available, or else a default place-holder string.

        Parameters
        ----------
        arg: :class:`loopy.KernelArgument` or str
            The argument to generate documentation for

        Returns
        -------
        (dtype, docstring): tuple of str
            The type and docstring of the argument
        """

        try:
            name = arg.name
        except AttributeError:
            assert isinstance(arg, str)
            name = arg

        if name in self.docs:
            return self.docs[name]
        else:
            return ('???', 'Unknown kernel argument {}.'.format(name))


class CallgenResult(TargetCheckingRecord, DocumentingRecord):
    """
    A convenience class that provides intermediate storage for generation of the
    calling program

    Attributes
    ----------
    name: str
        The name of the generated kernel
    cl_level: str ['']
        If supplied, OpenCL level for macro definitions
    work_arrays: list of :class:`loopy.ArrayArg`
        The list of work-buffers created for the top-level kernel
    input_args: dict of str -> list of :class:`loopy.ArrayArg`
        A dictionary mapping of kernel name -> global input args for this
        kernel
    output_args: dict of str -> list of :class:`loopy.ArrayArg`
        A dictionary mapping of kernel name -> global output args for this
        kernel
    host_constants: dict of str -> list of :class:`loopy.TemporaryVariables`
        A dictionary mapping of kernel name -> constant variables to be placed in
        the working buffer
    docs: dict of str->str
        A mapping of kernel argument names to their
    local_size: int [1]
        The OpenCL vector width, set to 1 by default for all other languages
    max_ic_per_run: int [None]
        The maximum number of initial conditions allowed per kernel-call
        due to memory constaints
    max_ws_per_run: int
        The maximum number of OpenCL groups / CUDA threads / OpenMP threads allowed
        per kernel-call
    lang: str ['c']
        The language this kernel is being generated for.
    order: str {'C', 'F'}
        The data ordering
    dev_mem_type: :class:`DeviceMemoryType`
        The type of device memory to used, 'pinned', or 'mapped'
    type_map: dict of :class:`LoopyType` -> str
        The mapping of loopy types to ctypes
    source_names: list of str
        The list of filenames of kernels to be compiled. Relevant for OpenCL, such
        that they are available in code.
    platform: str
        The OpenCL platform name, if applicable
    build_options: str
        The OpenCL build options, if applicable
    device_type: int
        The OpenCL device type, if applicable
    input_data_path: str
        The path to the input data binary, if applicable
    for_validation: bool [False]
        If true, save copies of local arrays to file(s) for validation testing.
    binname: str
        The path to the compiled OpenCL binary, if applicable
    """

    def __init__(self, name='', work_arrays=[], input_args={}, output_args={},
                 cl_level='', docs={}, local_size=1, max_ic_per_run=None,
                 max_ws_per_run=None, order='C', lang='c',
                 dev_mem_type=DeviceMemoryType.mapped, type_map={},
                 host_constants={}, source_names={}, platform='', build_options='',
                 device_type=None, input_data_path='', for_validation=False,
                 binname='', language_docs=None):

        docs = self.init_docs(lang, docs=docs, language_docs=language_docs)
        ImmutableRecord.__init__(self, name=name, work_arrays=work_arrays,
                                 input_args=input_args, output_args=output_args,
                                 cl_level=cl_level, docs=docs, local_size=local_size,
                                 max_ic_per_run=max_ic_per_run,
                                 max_ws_per_run=max_ws_per_run, order=order,
                                 lang=lang, dev_mem_type=dev_mem_type,
                                 type_map=type_map, host_constants=host_constants,
                                 source_names=source_names, platform=platform,
                                 build_options=build_options,
                                 device_type=device_type,
                                 input_data_path=input_data_path,
                                 for_validation=for_validation,
                                 binname=binname)

    def _get_data(self, include_work=False):
        data = {}

        def _update(dictv):
            for key, vals in six.iteritems(dictv):
                if key in data:
                    vals = [x for x in vals if x not in data[key]]
                    data[key].extend(vals[:])
                else:
                    data[key] = vals[:]

        _update(self.input_args)
        _update(self.output_args)

        if include_work:
            for key in data:
                data[key].extend(self.work_arrays[:])

        for key in data:
            data[key] = utils.kernel_argument_ordering(data[key])

        return data

    @property
    def kernel_data(self):
        """
        Returns a dictionary kernel name-> complete list of kernel arguments
        and work arrays
        """
        return self._get_data(True)

    @property
    def kernel_args(self):
        """
        Returns a dictionary kernel name-> complete list of kernel arguments
        """
        return self._get_data(False)


class CompgenResult(TargetCheckingRecord):
    """
    A convenience class that provides storage for intermediate compilation file
    generation

    Attributes
    ----------
    source_names: list of str
        The file sources
    platform: str
        The OpenCL platform name
    outname: str
        The output binary name for the kernel
    build_options: str
        The OpenCL build options
    """

    def __init__(self, name='', source_names=[], platform=None, outname='',
                 build_options=''):
        ImmutableRecord.__init__(self, name=name, source_names=source_names,
                                 platform=platform, outname=outname,
                                 build_options=build_options)


class kernel_generator(object):

    """
    The base class for the kernel generators
    """

    def __init__(self, loopy_opts, kernel_type, kernels,
                 namestore,
                 name=None,
                 external_kernels=[],
                 input_arrays=[],
                 output_arrays=[],
                 test_size=None,
                 auto_diff=False,
                 depends_on=[],
                 array_props={},
                 barriers=[],
                 extra_kernel_data=[],
                 extra_global_kernel_data=[],
                 extra_preambles=[],
                 is_validation=False,
                 fake_calls=[],
                 mem_limits='',
                 for_testing=False,
                 compiler=None,
                 driver_type=DriverType.lockstep,
                 use_pinned=True):
        """
        Parameters
        ----------
        loopy_opts : :class:`LoopyOptions`
            The specified user options
        kernel_type : :class:`pyjac.enums.KernelType`
            The kernel type; used as a name and for inclusion of other headers
        kernels : list of :class:`loopy.LoopKernel`
            The kernels / calls to wrap
        namestore: :class:`NameStore`
            The namestore object used in creation of this kernel.
            This is used to pull any extra data (e.g. the Jacobian row/col inds)
            as needed
        input_arrays : list of str
            The names of the input arrays of this kernel
        output_arrays : list of str
            The names of the output arrays of this kernel
        test_size : int
            If specified, the # of conditions to test
        auto_diff : bool
            If true, this will be used for automatic differentiation
        depends_on : list of :class:`kernel_generator`
            If supplied, this kernel depends on the supplied depencies
        array_props : dict
            Mapping of various switches to array names:
                doesnt_need_init
                    * Arrays in this list do not need initialization
                      [defined for host arrays only]
        barriers : list of tuples
            List of global memory barriers needed, (knl1, knl2, barrier_type)
        extra_kernel_data : list of :class:`loopy.ArrayBase`
            Extra kernel arguements to add to this kernel
        extra_global_kernel_data : list of :class:`loopy.ArrayBase`
            Extra kernel arguements to add _only_ to this kernel (and not any
            subkernels)
        extra_preambles: list of :class:`PreambleGen`
            Preambles to add to subkernels
        is_validation: bool [False]
            If true, this kernel generator is being used to validate pyJac
            Hence we need to save our output data to a file
        fake_calls: list of :class:`FakeCall`
            Calls to smuggle past loopy
        mem_limits: str ['']
            Path to a .yaml file indicating desired memory limits that control the
            desired maximum amount of global / local / or constant memory that
            the generated pyjac code may allocate.  Useful for testing, or otherwise
            limiting memory usage during runtime. The keys of this file are the
            members of :class:`pyjac.kernel_utils.memory_limits.mem_type`
        for_testing: bool [False]
            If true, this kernel generator will be used for unit testing
        compiler: :class:`loopy.CCompiler` [None]
            An instance of a loopy compiler (or subclass there-of, e.g.
            :class:`pyjac.loopy_utils.AdeptCompiler`), or None
        driver_type: :class:`DriverType`
            The type of kernel driver to generate
        use_pinned: bool [True]
            If true, use pinned memory for device host buffers (e.g., on CUDA or
            OpencL).  If false, use normal device buffers / copies
        """

        self.compiler = compiler
        self.loopy_opts = loopy_opts
        self.array_split = arc.array_splitter(loopy_opts)
        self.lang = loopy_opts.lang
        self.target = lp_utils.get_target(self.lang, self.loopy_opts.device,
                                          self.compiler)
        self.mem_limits = mem_limits

        # Used for pinned memory kernels to enable splitting evaluation over multiple
        # kernel calls
        self.arg_name_maps = {p_size: 'per_run'}

        self.kernel_type = kernel_type
        self._name = name
        if name is not None:
            assert self.kernel_type == KernelType.dummy
        self.kernels = kernels
        self.namestore = namestore
        self.test_size = test_size
        self.auto_diff = auto_diff

        # update kernel inputs / outputs
        self.in_arrays = input_arrays[:]
        self.out_arrays = output_arrays

        self.type_map = {}
        self.type_map[to_loopy_type(np.float64, target=self.target)] = 'double'
        self.type_map[to_loopy_type(np.int32, target=self.target)] = 'int'
        self.type_map[to_loopy_type(np.int64, target=self.target)] = 'long int'

        self.depends_on = depends_on[:]
        self.array_props = array_props.copy()
        self.all_arrays = []
        self.barriers = barriers[:]

        # extra kernel parameters to be added to subkernels
        self.extra_kernel_data = extra_kernel_data[:]
        # extra kernel parameters to be added only to this subkernel
        self.extra_global_kernel_data = extra_global_kernel_data[:]

        self.extra_preambles = extra_preambles[:]
        # check for Jacobian type
        self.jacobian_lookup = None
        if isinstance(namestore.jac, arc.jac_creator):
            # need to add the row / column inds
            self.extra_kernel_data.extend([self.namestore.jac_row_inds([''])[0],
                                           self.namestore.jac_col_inds([''])[0]])

            # and the preamble
            self.extra_preambles.append(lp_pregen.jac_indirect_lookup(
                self.namestore.jac_col_inds if self.loopy_opts.order == 'C'
                else self.namestore.jac_row_inds, self.target))
            self.jacobian_lookup = self.extra_preambles[-1].array.name

        # calls smuggled past loopy
        self.fake_calls = fake_calls.copy()
        # set testing
        self.for_testing = isinstance(test_size, int)
        # setup driver type
        self.driver_type = driver_type
        # and pinned
        self.use_pinned = use_pinned

        # mark owners
        self.owner = None

        def __mark(dep):
            for x in dep.depends_on:
                x.owner = dep
                __mark(x)
        __mark(self)

        # the base skeleton for sub kernel creation
        self.skeleton = textwrap.dedent(
            """
            for j
                ${pre}
                for ${var_name}
                    ${main}
                end
                ${post}
            end
            """)
        if self.loopy_opts.pre_split:
            # pre split skeleton
            self.skeleton = textwrap.dedent(
                """
                for j_outer
                    for j_inner
                        ${pre}
                        for ${var_name}
                            ${main}
                        end
                        ${post}
                    end
                end
                """)

    @property
    def name(self):
        """
        Return the name of this kernel generator, based on :attr:`kernel_type
        """

        if self.kernel_type == KernelType.dummy:
            return self._name
        return utils.enum_to_string(self.kernel_type)

    @property
    def user_specified_work_size(self):
        """
        Return True IFF the user specified the :attr:`loopy_opts.work_size`
        """
        return self.loopy_opts.work_size is not None

    @property
    def work_size(self):
        """
        Returns either the integer :attr:`loopy_opts.work_size` (if specified by
        user) or the name of the `work_size` variable
        """

        if self.user_specified_work_size:
            return self.loopy_opts.work_size
        return w_size.name

    @property
    def target_preambles(self):
        """
        Preambles based on the target language

        Returns
        -------
        premables: list of str
            The string preambles for this :class:`kernel_generator`
        """

        return []

    @property
    def vec_width(self):
        """
        Returns the vector width of this :class:`kernel_generator`
        """
        if self.loopy_opts.depth:
            return self.loopy_opts.depth
        if self.loopy_opts.width:
            return self.loopy_opts.width
        return 0

    @property
    def hoist_locals(self):
        """
        If true (e.g., in a subclass), this type of generator requires that local
        memory be hoisted up to / defined in the type-level kernel.

        This is typically the case for languages such as OpenCL and CUDA, but not
        C / OpenMP
        """
        return False

    @property
    def file_prefix(self):
        """
        Prefix for filenames based on autodifferentiaton status
        """
        file_prefix = ''
        if self.auto_diff:
            file_prefix = 'ad_'
        return file_prefix

    def apply_barriers(self, instructions, barriers=None):
        """
        A method stud that can be overriden to apply synchonization barriers
        to vectorized code

        Parameters
        ----------

        instructions: list of str
            The instructions for this kernel
        barriers: list of (int, int)
            The integer indicies between which to insert instructions
            If not supplied, :attr:`barriers` will be used

        Returns
        -------

        instructions : list of str
            The instructions passed in
        """
        return instructions

    def get_assumptions(self, test_size, for_driver=False):
        """
        Returns a list of assumptions on the loop domains
        of generated subkernels

        Parameters
        ----------
        test_size : int or str
            In testing, this should be the integer size of the test data
            For production, this should the 'test_size' (or the corresponding)
            for the variable test size passed to the kernel
        for_driver: bool [False]
            If this kernel is a driver function

        Returns
        -------

        assumptions : list of str
            List of assumptions to apply to the generated sub kernel
        """

        if self.for_testing or not for_driver:
            return []

        # set test size
        assumpt_list = ['{0} > 0'.format(p_size.name)]
        if bool(self.vec_width):
            assumpt_list.append('{0} mod {1} = 0'.format(
                p_size.name, self.vec_width))
        return assumpt_list

    def get_inames(self, test_size, for_driver=False):
        """
        Returns the inames and iname_ranges for subkernels created using
        this generator

        Parameters
        ----------
        test_size : int or str
            In testing, this should be the integer size of the test data
            For production, this should the 'test_size' (or the corresponding)
            for the variable test size passed to the kernel
        for_driver : bool [False]
            If True, utilize the entire test size

        Returns
        -------
        inames : list of str
            The string inames to add to created subkernels by default
        iname_domains : list of str
            The iname domains to add to created subkernels by default
        """

        # need to implement a pre-split, to avoid loopy mangling the inner / outer
        # parallel inames
        pre_split = self.loopy_opts.pre_split

        gind = global_ind
        if not (self.for_testing or for_driver):
            # if we're not testing, or in a driver function the kernel must only be
            # executed once, as the loop over the work-size has been lifted to the
            # driver kernels
            test_size = self.loopy_opts.initial_condition_loopsize

        elif for_driver:
            test_size = p_size.name

        if pre_split:
            gind += '_outer'

        inames = [gind]
        domains = ['0 <= {} < {}'.format(gind, test_size)]

        if pre_split:
            # add/fixup dummy j_inner domain
            lind = global_ind + '_inner'
            inames[-1] = (gind, lind)
            domains[-1] = ('0 <= {lind} < {vw} and '
                           '0 <= {lind} + {vw}{gind} < {end}'.format(
                            lind=lind, gind=gind, end=test_size,
                            vw=self.vec_width))

        return inames, domains

    def add_depencencies(self, k_gens):
        """
        Adds the supplied :class:`kernel_generator`s to this
        one's dependency list.  Functionally this means that this kernel
        generator will know how to compile and execute functions
        from the dependencies

        Parameters
        ----------
        k_gens : list of :class:`kernel_generator`
            The dependencies to add to this kernel
        """

        self.depends_on.extend(k_gens)

    def _with_target(self, kernel_arg, for_atomic=False):
        """
        Returns a copy of :param:`kernel_arg` with it's :attr:`dtype.target` set
        for proper pickling

        Parameters
        ----------
        kernel_arg: :class:`loopy.KernelArgument`
            The argument to convert
        for_atomic: bool [False]
            If true, convert to an :class:`AtomicNumpyType`

        Returns
        -------
        updated: :class:`loopy.KernelArgument`
            The argument with correct target set in the dtype
        """

        return kernel_arg.copy(
            dtype=to_loopy_type(kernel_arg.dtype, for_atomic=for_atomic,
                                target=self.target).with_target(self.target))

    def _make_kernels(self, kernels=[], **kwargs):
        """
        Turns the supplied kernel infos into loopy kernels,
        and vectorizes them!

        Parameters
        ----------
        None

        Returns
        -------
        kernels: list of :class:`loopy.LoopKernel`
        """

        use_ours = False
        if not kernels:
            use_ours = True
            kernels = self.kernels

        # now create the kernels!
        for i, info in enumerate(kernels):
            # if external, or already built
            if isinstance(info, lp.LoopKernel):
                continue
            # create kernel from k_gen.knl_info
            kernels[i] = self.make_kernel(info, self.target, self.test_size,
                                          for_driver=kwargs.get('for_driver', False))
            # apply vectorization
            kernels[i] = self.apply_specialization(
                self.loopy_opts,
                info.var_name,
                kernels[i],
                vecspec=info.vectorization_specializer,
                can_vectorize=info.can_vectorize,
                unrolled_vector=info.unrolled_vector)

            dont_split = kwargs.get('dont_split', [])

            # update the kernel args
            kernels[i] = self.array_split.split_loopy_arrays(
                kernels[i], dont_split=dont_split)

            if info.split_specializer:
                kernels[i] = info.split_specializer(kernels[i])

            # and add a mangler
            # func_manglers.append(create_function_mangler(kernels[i]))

            # set the editor
            kernels[i] = lp_utils.set_editor(kernels[i])

        # need to call make_kernels on dependencies
        for x in self.depends_on:
            if use_ours:
                x._make_kernels()

        return kernels

    def __copy_deps(self, scan_path, out_path, change_extension=True):
        """
        Convenience function to copy the dependencies of this
        :class:`kernel_generator` to our own output path

        Parameters
        ----------

        scan_path : str
            The path the dependencies were written to
        out_path : str
            The path this generator is writing to
        change_ext : bool
            If True, any dependencies that do not end with the proper file
            extension, see :any:`utils.file_ext`

        """
        deps = [x for x in os.listdir(scan_path) if os.path.isfile(
            os.path.join(scan_path, x)) and not x.endswith('.in')]
        for dep in deps:
            dep_dest = dep
            dep_is_header = dep.endswith('.h')
            ext = (utils.file_ext[self.lang] if not dep_is_header
                   else utils.header_ext[self.lang])
            if change_extension and not dep.endswith(ext):
                dep_dest = dep[:dep.rfind('.')] + ext
            shutil.copyfile(os.path.join(scan_path, dep),
                            os.path.join(out_path, dep_dest))

    def generate(self, path, data_order=None, data_filename='data.bin',
                 for_validation=False):
        """
        Generates wrapping kernel, compiling program (if necessary) and
        calling / executing program for this kernel

        Parameters
        ----------
        path : str
            The output path
        data_order : {'C', 'F'}
            If specified, the ordering of the binary input data
            which may differ from the loopy order
        data_filename : Optional[str]
            If specified, the path to the data file for reading / execution
            via the command line
        for_validation: bool [False]
            If True, this kernel is being generated to validate pyJac, hence we need
            to save output data to a file

        Returns
        -------
        None
        """

        utils.create_dir(path)
        self._make_kernels()
        callgen, record, result = self._generate_wrapping_kernel(path)
        callgen = self._generate_driver_kernel(path, record, result, callgen)
        callgen = self._generate_compiling_program(path, callgen)
        _, callgen = self._generate_calling_program(
            path, data_filename, callgen, record, for_validation=for_validation)
        self._generate_calling_header(path, callgen)
        self._generate_common(path)

        # finally, copy any dependencies to the path
        lang_dir = os.path.join(script_dir, self.lang)
        self.__copy_deps(lang_dir, path, change_extension=False)

    def _generate_common(self, path):
        """
        Creates the common files (used by all target languages) for this
        kernel generator

        Parameters
        ----------
        path : str
            The output path for the common files

        Returns
        -------
        None
        """

        common_dir = os.path.join(script_dir, 'common')
        # get the initial condition reader
        with open(os.path.join(common_dir,
                               'read_initial_conditions.c.in'), 'r') as file:
            file_src = Template(file.read())

        with filew.get_file(os.path.join(path, 'read_initial_conditions'
                                         + utils.file_ext[self.lang]),
                            self.lang,
                            use_filter=False) as file:
            file.add_lines(file_src.safe_substitute(
                mechanism='mechanism' + utils.header_ext[self.lang],
                vectorization='vectorization' + utils.header_ext[self.lang]))

        # and any other deps
        self.__copy_deps(common_dir, path)

    def _generate_calling_header(self, path, callgen):
        """
        Creates the header file for this kernel

        Parameters
        ----------
        path : str
            The output path for the header file
        callgen: :class:`CallgenResult`
            The current callgen object used to generate the calling program

        Returns
        -------
        file: str
            The path to the generated file
        """

        # serialize
        callout = os.path.join(path, 'callgen.pickle')
        with open(callout, 'wb') as file:
            pickle.dump(callgen, file)

        infile = os.path.join(script_dir, 'common', 'kernel.h.in')
        filename = os.path.join(path, self.name + '_main' + utils.header_ext[
                self.lang])

        # cogify
        try:
            Cog().callableMain([
                        'cogapp', '-e', '-d', '-Dcallgen={}'.format(callout),
                        '-o', filename, infile])
        except Exception:
            logger = logging.getLogger(__name__)
            logger.error('Error generating calling header {}'.format(filename))
            raise

        return filename

    def _special_kernel_subs(self, path, callgen):
        """
        Substitutes kernel template parameters that are specific to a
        target languages, to be specialized by subclasses of the
        :class:`kernel_generator`

        Parameters
        ----------
        path : str
            The output path to write files to
        callgen : :class:`CallgenResult`
            The intermediate call-generation store

        Returns
        -------
        updated : :class:`CallgenResult`
            The updated call-generation storage
        """
        return callgen

    def _set_sort(self, arr):
        return sorted(set(arr), key=lambda x: arr.index(x))

    def _generate_calling_program(self, path, data_filename, callgen, record,
                                  for_validation=False):
        """
        Needed for all languages, this generates a simple C file that
        reads in data, sets up the kernel call, executes, etc.

        Parameters
        ----------
        path : str
            The output path to write files to
        data_filename : str
            The path to the data file for command line input
        callgen: :class:`CallgenResult`
            The current callgen object used to generate the calling program
        record: :class:`MemoryGenerationResult`
            The memory record for the generated program
        for_validation: bool [False]
            If True, this kernel is being generated to validate pyJac, hence we need
            to save output data to a file

        Returns
        -------
        file: str
            The output file name
        callgen: :class:`CallgenResult`
            The updated callgen result
        """

        # vec width
        vec_width = self.vec_width
        if not vec_width:
            # set to default
            vec_width = 1
        elif self.loopy_opts.is_simd:
            # SIMD has a vector width, but the launch size is still 1
            vec_width = 1

        # update callgen
        callgen = callgen.copy(
            name=self.name,
            local_size=vec_width,
            order=self.loopy_opts.order,
            lang=self.lang,
            type_map=self.type_map.copy(),
            input_data_path=data_filename,
            for_validation=for_validation)

        # any target specific substitutions
        callgen = self._special_kernel_subs(path, callgen)

        # serialize
        callout = os.path.join(path, 'callgen.pickle')
        with open(callout, 'wb') as file:
            pickle.dump(callgen, file)

        infile = os.path.join(script_dir, 'common', 'kernel.c.in')
        filename = os.path.join(path, self.name + '_main' + utils.file_ext[
                self.lang])

        # cogify
        try:
            Cog().callableMain([
                        'cogapp', '-e', '-d', '-Dcallgen={}'.format(callout),
                        '-o', filename, infile])
        except Exception:
            logger = logging.getLogger(__name__)
            logger.error('Error generating calling file {}'.format(filename))
            raise

        return filename, callgen

    def _generate_compiling_program(self, path, callgen):
        """
        Needed for some languages (e.g., OpenCL) this may be overriden in
        subclasses to generate a program that compilers the kernel

        Parameters
        ----------
        path : str
            The output path for the compiling program
        callgen: :class:`CallgenResult`
            The current callgen result, to be updated with driver info

        Returns
        -------
        callgen: :class:`CallgenResult`
            The updated callgen result
        """

        return callgen

    @classmethod
    def _temporary_to_arg(cls, temp):
        """
        Returns the :class:`loopy.ArrayArg` version of the
        :class:`loopy.TemporaryVariable` :param:`temp`
        """

        assert isinstance(temp, lp.TemporaryVariable)
        return lp.ArrayArg(
            **{k: v for k, v in six.iteritems(vars(temp))
               if k in ['name', 'shape', 'dtype', 'dim_tags']},
            address_space=scopes.LOCAL)

    def _migrate_locals(self, kernel, ldecls):
        """
        Migrates local variables in :param:`ldecls` to the arguements of the
        given :param:`kernel`

        Parameters
        ----------
        kernel: :class:`loopy.LoopKernel`
            The kernel to modify
        ldecls: list of :class:`loopy.TemporaryVariable`
            The local variables to migrate

        Returns
        -------
        mod: :class:`loopy.LoopKernel`
            A modified kernel with the given local variables moved from the
            :attr:`loopy.LoopKernel.temporary_variables` to the kernel's
            :attr:`loopy.LoopKernel.args`

        """

        assert all(x.address_space == scopes.LOCAL for x in ldecls)
        names = set([x.name for x in ldecls])

        return kernel.copy(
            args=kernel.args[:] + [self._temporary_to_arg(x) for x in ldecls],
            temporary_variables={
                key: val for key, val in six.iteritems(kernel.temporary_variables)
                if not set([key]) & names})

    def __get_kernel_defn(self, knl, passed_locals=[], remove_work_const=False):
        """
        Returns the kernel definition string for this :class:`kernel_generator`,
        taking into account any migrated local variables

        Note: relies on building steps that occur in
        :func:`_generate_wrapping_kernel` -- will raise an error if called before
        this method

        Parameters
        ----------
        knl: None
            If supplied, this is used instead of the generated kernel
        passed_locals: list of :class:`cgen.CLLocal`
            __local variables declared in the wrapping kernel scope, that must
            be passed into this kernel, as __local defn's in subfunctions
            are not well defined, `function qualifiers in OpenCL <https://www.khronos.org/registry/OpenCL/sdk/1.2/docs/man/xhtml/functionQualifiers.html>` # noqa
        remove_work_const: bool [False]
            If true, modify the returned kernel definition to remove const references
            to work arrays

        Returns
        -------
        defn: str
            The kernel definition
        """

        if knl is None:
            raise Exception('Must call _generate_wrapping_kernel first')

        remove_working = True

        if passed_locals:
            knl = self._migrate_locals(knl, passed_locals)
        defn_str = lp_utils.get_header(knl)
        if remove_working:
            defn_str = self._remove_work_size(defn_str)
        if remove_work_const:
            defn_str = self._remove_work_array_consts(defn_str)
        return defn_str[:defn_str.index(';')]

    def _get_kernel_call(self, knl=None, passed_locals=[]):
        """
        Returns a function call for the given kernel :param:`knl` to be used
        as an instruction.

        If :param:`knl` is None, returns the kernel call for
        this :class:`kernel_generator`

        Parameters
        ----------
        knl: :class:`loopy.LoopKernel`
            The loopy kernel to generate a call for
        passed_locals: list of :class:`cgen.CLLocal`
            __local variables declared in the wrapping kernel scope, that must
            be passed into this kernel, as __local defn's in subfunctions
            are not well defined, `function qualifiers in OpenCL <https://www.khronos.org/registry/OpenCL/sdk/1.2/docs/man/xhtml/functionQualifiers.html>` # noqa

        Returns
        -------
        call: str
            The resulting function call
        """

        # default is the generated kernel
        if knl is None:
            args = self.kernel_data + [
                x for x in self.extra_global_kernel_data + self.extra_kernel_data
                if isinstance(x, lp.KernelArgument)]
            if passed_locals:
                # put a dummy object that we can reference the name of in the
                # arguements
                args += [type('', (object,), {'name': l.subdecl.name})
                         for l in passed_locals]
            name = self.name
        else:
            # otherwise used passed kernel
            if passed_locals:
                knl = self.__migrate_locals(knl, passed_locals)
            args = knl.args
            name = knl.name

        args = [x.name for x in args]

        return Template("${name}(${args});\n").substitute(
            name=name,
            args=', '.join(args)
            )

    def _compare_args(self, arg1, arg2, allow_shape_mismatch=False):
        """
        Convenience method to test equality of :class:`loopy.KernelArgument`s

        Returns true IFF :param:`arg1` == :param:`arg2`, OR they differ only in
        their atomicity
        """

        def __atomify(arg):
            return self._with_target(arg, for_atomic=True)

        def __shapify(arg1, arg2):
            a1 = self._with_target(arg1, for_atomic=True)
            a2 = self._with_target(arg2, for_atomic=True)
            a1 = a1.copy(shape=a2.shape, dim_tags=a2.dim_tags)
            return a1 == a2
<<<<<<< HEAD

        return arg1 == arg2 or (__atomify(arg1) == __atomify(arg2)) or (
            allow_shape_mismatch and __shapify(arg1, arg2))

=======

        return arg1 == arg2 or (__atomify(arg1) == __atomify(arg2)) or (
            allow_shape_mismatch and __shapify(arg1, arg2))

>>>>>>> 31114e23
    def _process_args(self, kernels=[], allowed_conflicts=[]):
        """
        Processes the arguements for all kernels in this generator (and subkernels
        from dependencies) to:

            1. Check for duplicates
            2. Separate arguments by type (Local / Global / Readonly / Value), etc.

        Notes
        -----
        - The list of local arguments in the returned :class:`MemoryGenerationResult`
        `record` will be non-empty IFF the kernel generator's :attr:`hoist_locals`
        is true
        - If :param:`allowed_conflicts` is supplied, we are assumed to be in a driver
        kernel, and only the 'global' (i.e., `problem_size`'d) variable will be kept,
        as the `work_size`'d variable is assumed to be a local copy

        Parameters
        ----------
        kernels: list of :class:`loopy.LoopKernel`
            The kernels to process
        allowed_conflicts: list of str
            The names of arguments that are allowed to conflict between kernels.

        Returns
        -------
        record: :class:`MemoryGenerationResult`
            A record of the processed arguments, :see:`MemoryGenerationResult`
            The list of global arguments for the top-level wrapping kernel
        kernels: list of :class:`loopy.LoopKernel`
            The (potentially) updated kernels w/ local definitions hoisted as
            necessary
        """

        if not kernels:
            kernels = self.kernels[:]

        # find complete list of kernel data
        args = [arg for dummy in kernels for arg in dummy.args]

        # add our additional kernel data, if any
        args.extend([x for x in self.extra_kernel_data if isinstance(
            x, lp.KernelArgument)])

        kernel_data = []
        # now, scan the arguments for duplicates
        nameset = sorted(set(d.name for d in args))
        for name in nameset:
            same_name = []
            for x in args:
                if x.name == name and not any(x == y for y in same_name):
                    same_name.append(x)

            def __raise():
                raise Exception('Cannot resolve different arguements of '
                                'same name: {}'.format(', '.join(
                                    str(x) for x in same_name)))

            # check allowed_conflicts
            if len(same_name) != 1 and same_name[0].name in allowed_conflicts:
                # find the version of same name that contains the work size,
                # as this is the 'local' version
                work_sized = next((x for x in same_name
                                  if any(w_size.name in str(y) for y in x.shape)),
                                  None)
                if not work_sized:
                    __raise()

                # and remove
                same_name.remove(work_sized)

            if len(same_name) != 1:
                # need to see if differences are resolvable
                atomic = next((x for x in same_name if
                               isinstance(x.dtype, AtomicNumpyType)), None)

                if atomic is not None:
                    other = next(x for x in same_name if x != atomic)
                    # check that all other properties are the same
                    if not self._compare_args(other, atomic,
                                              other.name in allowed_conflicts):
                        __raise()

                    # otherwise, they're the same and the only difference is the
                    # the atomic - so remove the non-atomic
                    same_name.remove(other)

                    # Hence, we try to copy all the other kernels with this arg in it
                    # with the atomic arg
                    for i, knl in enumerate(self.kernels):
                        if other in knl.args:
                            kernels[i] = knl.copy(args=[
                                x if x != other else atomic for x in knl.args])

            if len(same_name) != 1:
                # if we don't have an atomic, or we have multiple different
                # args of the same name...
                __raise()

            same_name = same_name.pop()
            kernel_data.append(same_name)

        # split checked data into arguements and valueargs
        valueargs, args = utils.partition(
            kernel_data, lambda x: isinstance(x, lp.ValueArg))

        # get list of arguments on readonly
        readonly = set(
                arg.name for dummy in kernels for arg in dummy.args
                if not any(arg.name in d.get_written_variables()
                           for d in kernels)
                and not isinstance(arg, lp.ValueArg))

        # check (non-private) temporary variable duplicates
        temps = [arg for dummy in kernels
                 for arg in dummy.temporary_variables.values()
                 if isinstance(arg, lp.TemporaryVariable) and
                 arg.address_space != scopes.PRIVATE and
                 arg.address_space != lp.auto]
        # and add extra kernel data, if any
        temps.extend([x for x in self.extra_kernel_data if isinstance(
            x, lp.TemporaryVariable) and
            x.address_space != scopes.PRIVATE and
            x.address_space != lp.auto])
        copy = temps[:]
        temps = []
        for name in sorted(set(x.name for x in copy)):
            same_names = [x for x in copy if x.name == name]
            if len(same_names) > 1:
                if not all(x == same_names[0] for x in same_names[1:]):
                    raise Exception('Cannot resolve different arguments of '
                                    'same name: {}'.format(', '.join(
                                        str(x) for x in same_names)))
            temps.append(same_names[0])

        # work on temporary variables
        local = []
        if self.hoist_locals:
            local_temps = [x for x in temps if x.address_space == scopes.LOCAL]
            # go through kernels finding local temporaries, and convert to local args
            for i, knl in enumerate(kernels):
                lt = [x for x in local_temps
                      if x in knl.temporary_variables.values()]
                if lt:
                    # convert kernel's local temporarys to local args
                    kernels[i] = self._migrate_locals(knl, lt)
                    # and add to list
                    local.extend([x for x in lt if x not in local])
                    # and remove from temps
                    temps = [x for x in temps if x not in lt]

        # finally, separate the constants from the temporaries
        # for opencl < 2.0, a constant global can only be a
        # __constant
        constants, temps = utils.partition(temps, lambda x: x.read_only)

        return (MemoryGenerationResult(args=args, local=local, readonly=readonly,
                                       constants=constants, valueargs=valueargs),
                kernels)

    def _process_memory(self, record):
        """
        Determine memory usage / limits, host constant migrations, etc.

        Parameters
        ----------
        record: :class:`MemoryGenerationResult`
            A record of the processed arguments, :see:`MemoryGenerationResult`
            The list of global arguments for the top-level wrapping kernel

        Returns
        -------
        updated_record: :class:`loopy.MemoryGenerationResult`
            The updated memory generation result
        mem_limits: :class:`memory_limits`
            The generated memory limit object
        """

        # now, do our memory calculations to determine if we can fit
        # all our data in memory
        mem_types = defaultdict(lambda: list())

        # store globals
        for arg in [x for x in record.args if not isinstance(x, lp.ValueArg)]:
            mem_types[memory_type.m_global].append(arg)

        # store locals
        mem_types[memory_type.m_local].extend(record.local)

        # and constants
        mem_types[memory_type.m_constant].extend(record.constants)

        # check if we're over our constant memory limit
        mem_limits = memory_limits.get_limits(
            self.loopy_opts, mem_types,
            string_strides=get_string_strides()[0],
            input_file=self.mem_limits,
            limit_int_overflow=self.loopy_opts.limit_int_overflow)

        args = record.args[:]
        constants = record.constants[:]
        readonly = record.readonly.copy()
        host_constants = []
        if not all(x >= 0 for x in mem_limits.can_fit()):
            # we need to convert our __constant temporary variables to
            # __global kernel args until we can fit
            type_changes = defaultdict(lambda: list())
            # we can't remove the sparse indicies as we can't pass pointers
            # to loopy preambles
            gtemps = constants[:]
            if self.jacobian_lookup:
                gtemps = [x for x in constants if self.jacobian_lookup not in x.name]
            # sort by largest size
            gtemps = sorted(gtemps, key=lambda x: np.prod(x.shape), reverse=True)
            type_changes[memory_type.m_global].append(gtemps[0])
            gtemps = gtemps[1:]
            while not all(x >= 0 for x in mem_limits.can_fit(
                    with_type_changes=type_changes)):
                if not gtemps:
                    logger = logging.getLogger(__name__)
                    logger.exception('Cannot fit kernel {} in memory'.format(
                        self.name))
                    # should never get here, but still...
                    raise Exception()

                type_changes[memory_type.m_global].append(gtemps[0])
                gtemps = gtemps[1:]

            # once we've converted enough, we need to physically change the types
            for x in [v for arrs in type_changes.values() for v in arrs]:
                args.append(
                    self._with_target(
                        lp.GlobalArg(x.name, dtype=x.dtype, shape=x.shape)))
                readonly.add(args[-1].name)
                host_constants.append(x)

                # and update the types
                mem_types[memory_type.m_constant].remove(x)
                mem_types[memory_type.m_global].append(x)

            mem_limits = memory_limits.get_limits(
                self.loopy_opts, mem_types, string_strides=get_string_strides()[0],
                input_file=self.mem_limits,
                limit_int_overflow=self.loopy_opts.limit_int_overflow)

        return record.copy(args=args, constants=constants, readonly=readonly,
                           host_constants=host_constants), mem_limits

    def _compress_to_working_buffer(self, record, for_driver=False):
        """
        Compresses the kernel arguments in the :class:`MemoryGenerationResult`
        into working buffers (depending on memory scope & data type), and returns
        the updated record.

        Parameters
        ----------
        record: :class:`MemoryGenerationResult`
            The memory record that holds the kernel arguments
        for_driver: bool [False]
            If True, include kernel arguments in the resulting working buffers

        Returns
        -------
        updated_record: :class:`MemoryGenerationResult`
            The record, with the working buffer(s) stored in :attr:`kernel_data`
        codegen: :class:`CodegenResult`
            The intermediate code generation result w/ stored :attr:`pointer_unpacks`
        """

        # compress our kernel args into a working buffer
        offset_args = record.args[:]
        # partition by memory scope
        largs = record.local[:]
        # partition by data-type
        itype = to_loopy_type(arc.kint_type, target=self.target)
        iargs, dargs = utils.partition(offset_args, lambda x: x.dtype == itype)

        if record.host_constants:
            # include host constants in integer workspace
            iargs += record.host_constants

        # and create buffers for all
        assert dargs, 'No kernel data!'

        def __generate(args, name, scope=scopes.GLOBAL, result=None):
            copy = args[:]
            # first, we sort by kernel argument ordering so any potentially
            # duplicated kernel args are placed at the end and can be safely
            # extracted in the driver
            args = list(reversed(utils.kernel_argument_ordering(args)))

            # exclude arguments that are in our own kernel args
            # note: driver work array contains kernel args in the form of the local
            # copies
            if not for_driver:
                args = [x for x in args if x not in record.kernel_data]

            if not (len(args) or for_driver):
                if result is None:
                    result = CodegenResult()
                # we've filtered out all the arguments in this kernel, return a dummy
                return self._with_target(
                    lp.ArrayArg(name, shape=(1,),
                                order=self.loopy_opts.order,
                                dtype=copy[0].dtype,
                                address_space=scope), for_atomic=False), result

            # get the pointer unpackings
            size_per_wi, static, offsets = self._get_working_buffer(args)
            unpacks = []
            for k, (dtype, size, offset) in six.iteritems(offsets):
                unpacks.append(self._get_pointer_unpack(
                    k, size, offset, dtype, scope))
            if not result:
                result = CodegenResult(pointer_unpacks=unpacks,
                                       pointer_offsets=offsets)
            else:
                new_offsets = result.pointer_offsets.copy()
                new_offsets.update(offsets)
                result = result.copy(
                    pointer_unpacks=result.pointer_unpacks + unpacks,
                    pointer_offsets=new_offsets)

            # create working buffer
            from pymbolic.primitives import Variable
            shape = static + Variable(w_size.name) * size_per_wi
            for_atomic = isinstance(args[0].dtype, AtomicNumpyType)
            wb = self._with_target(
                lp.ArrayArg(name, shape=shape,
                            order=self.loopy_opts.order,
                            dtype=args[0].dtype,
                            address_space=scope), for_atomic=for_atomic)
            return wb, result

        # globals
        wb, codegen = __generate(dargs, rhs_work_name)
        record = record.copy(kernel_data=record.kernel_data + [wb])

        if largs:
            # locals
            wb, codegen = __generate(largs, local_work_name, scope=scopes.LOCAL,
                                     result=codegen)
            record = record.copy(kernel_data=record.kernel_data + [wb])

        if iargs:
            # integers
            wb, codegen = __generate(iargs, int_work_name, result=codegen)
            record = record.copy(kernel_data=record.kernel_data + [wb])

        return record, codegen

    def _dummy_wrapper_kernel(self, kernel_data, readonly, vec_width,
                              as_dummy_call=False, for_driver=False):
        """
        Generates a dummy loopy kernel to function as the global wrapper

        Parameters
        ----------
        kernel_data: list of :class:`loopy.KernelArgument`'s
            The kernel data to use for signature generation
        vec_width: int [0]
            If non-zero, the vector width to use in kernel width fixing
        as_dummy_call: bool [False]
            If True, this is being generated as a dummy call smuggled past loopy
            e.g., for a Finite Difference jacobian call to the species rates kernel
            Hence, we need to add any :attr:`extra_kernel_data` to our kernel defn

        Returns
        -------
        knl: :class:`loopy.LoopKernel`
            The generated dummy kernel

        """

        # assign to non-readonly to prevent removal
        def _name_assign(arr, use_atomics=True):
            if arr.name not in readonly and not isinstance(arr, lp.ValueArg) and \
                    arr.name not in [time_array.name]:
                return arr.name + '[{ind}] = 0 {atomic}'.format(
                    ind=', '.join(['0'] * len(arr.shape)),
                    atomic='{atomic}'
                           if isinstance(arr.dtype, AtomicNumpyType) and use_atomics
                           else '')
            return ''

        # data
        kdata = utils.kernel_argument_ordering(kernel_data[:])
        if as_dummy_call:
            # add extra kernel args
            kdata.extend([x for x in self.extra_kernel_data
                          if isinstance(x, lp.KernelArgument)])
        insns = '\n'.join(_name_assign(arr) for arr in kdata)

        # name
        name = self.name + ('_driver' if for_driver else '')

        # domains
        domains = ['{{[{iname}]: 0 <= {iname} < {size}}}'.format(
                iname='i',
                size=self.vec_width)]

        knl = lp.make_kernel(domains, insns, kdata, name=name,
                             target=self.target)

        if self.vec_width and not self.loopy_opts.is_simd:
            ggs = vecwith_fixer(knl.copy(), self.vec_width)
            knl = knl.copy(overridden_get_grid_sizes_for_insn_ids=ggs)

        return knl

    def _migrate_host_constants(self, kernels, host_constants):
        """
        Moves temporary variables to global arguments based on the
        host constants for this :class:`kernel_generator`

        Parameters
        ----------
        kernels: list of :class:`loopy.LoopKernel`
            The kernels to transform
        host_constants: list of :class:`loopy.GlobalArg`
            The list of __constant temporary variables that were converted to
            __global args

        Returns
        -------
        migrated: :class:`loopy.LoopKernel`
            The kernel with any host constants transformed to input arguments
        """

        for i in range(len(kernels)):
            transferred = set([const.name for const in host_constants
                               if const.name in kernels[i].temporary_variables])
            # need to transfer these to arguments
            if transferred:
                # filter temporaries
                new_temps = {t: v for t, v in six.iteritems(
                             kernels[i].temporary_variables) if t not in transferred}
                # create new args
                new_args = [self._with_target(lp.GlobalArg(
                    t, shape=v.shape, dtype=v.dtype, order=v.order,
                    dim_tags=v.dim_tags))
                    for t, v in six.iteritems(kernels[i].temporary_variables)
                    if t in transferred]
                kernels[i] = kernels[i].copy(
                    args=kernels[i].args + new_args, temporary_variables=new_temps)

        return kernels

    def _get_working_buffer(self, args):
        """
        Determine the size of the working buffer required to store the :param:`args`
        in a global working array, and return offsets for determing array indexing

        Parameters
        ----------
        args: list of :class:`loopy.KernelArguments`
            The kernel arguments to collapse into a working buffer

        Returns
        -------
        size_per_work_item: int
            The size (in number of values of dtype of :param:`args`)
            of the working buffer per work-group item
        static_size: int
            The size (in number of values of dtype of :param:`args`) of the working
            buffer (independent of # of work-group items)
        offsets: dict of str -> (dtype, size, offset)
            A mapping of kernel argument names to:
                - the stringified dtype
                - the calculated size of the argument, and
                - offset in the working buffer for this argument's local pointer
        """

        regex = re.compile(r'{}((?:\s*\*\s*)(\d+))?'.format(w_size.name))

        def _get_size(ssize):
            match = regex.search(str(ssize))
            if match:
                multiplier = match.groups()[-1]
                if multiplier:
                    return int(multiplier)
                return 1
            raise NotImplementedError

        size_per_work_item = 0
        static_size = 0
        offsets = {}
        work_size = self.work_size

        def _offset():
            return '{} * {}'.format(size_per_work_item, work_size)

        for arg in args:
            buffer_size = None
            offset = None
            # split the shape into the work-item and other dimensions
            isizes, ssizes = utils.partition(arg.shape, lambda x: isinstance(x, int))
            if len(ssizes) >= 1:
                # check we have a work size in ssizes
                buffer_size = int(np.prod(isizes) * _get_size(ssizes[0]))
                # offset must be calculated _before_ updating size_per_work_item
                offset = _offset()
                size_per_work_item += buffer_size
            elif not len(ssizes):
                # static size
                buffer_size = int(np.prod(isizes))
                offset = _offset()
                static_size += buffer_size

            # store offset and increment size
            offsets[arg.name] = (arg.dtype, buffer_size, offset)

        return size_per_work_item, static_size, offsets

    def _get_pointer_unpack(self, array, size, offset, dtype, scope=scopes.GLOBAL,
                            set_null=False):
        """
        A method stub to implement the pattern:
        ```
            double* array = &rwk[offset]
        ```
        per target.  Overridden in subclasses

        Parameters
        ----------
        array: str
            The array name
        size: str
            The size of the array
        offset: str
            The stringified offset
        dtype: :class:`loopy.LoopyType`
            The array type
        scope: :class:`loopy.AddressSpace`
            The memory scope
        set_null: bool [False]
            If True, set the unpacked pointer to NULL

        Returns
        -------
        unpack: str
            The stringified pointer unpacking statement
        """
        raise NotImplementedError

    @classmethod
    def _remove_const_array(cls, text, arry):
        """
        Similar to :func:`_remove_work_array_consts`, but for removing const defn
        of the given :param:`array`
        """

        replacers = [(re.compile(r'double\s*const\s*\*__restrict__\s*{}'.format(
                      re.escape(arry))),
                      r'double *__restrict__ {}'.format(arry))]
        for r, s in replacers:
            text = r.sub(s, text)
        return text

    @classmethod
    def _remove_work_array_consts(cls, text):
        """
        Hack -- TODO: need a way to specify that an array isn't constant even if
        the kernel in question doesn't write to it in loopy.
        """

        replacers = [(
            re.compile(r'(double const \*__restrict__ {})'.format(rhs_work_name)),
            r'double *__restrict__ {}'.format(rhs_work_name)), (
            re.compile(r'(__local volatile double const \*__restrict__ {})'.format(
                local_work_name)),
            r'__local volatile double *__restrict__ {}'.format(local_work_name)), (
            re.compile(r'(int const \*__restrict__ {})'.format(int_work_name)),
            r'int *__restrict__ {}'.format(int_work_name)), (
            re.compile(r'(long int const \*__restrict__ {})'.format(int_work_name)),
            r'long int *__restrict__ {}'.format(int_work_name))]
        for r, s in replacers:
            text = r.sub(s, text)
        return text

    def deconstify(self, text, readonly=None):
        """
        Convenience method to run :param:`text` through :func:`_remove_const_array`
        for all of :attr`in_arrays`and :attr:`out_arrays`
        """
        if readonly is None:
            readonly = []
        deconst = [arr for arr in self.in_arrays + self.out_arrays
                   if arr not in readonly]
        for arr in deconst:
            text = self._remove_const_array(text, arr)
        return text

    @classmethod
    def _remove_work_size(cls, text):
        """
        Hack -- TODO: whip up define-based array sizing for loopy
        """

        replacers = [  # full replacement
                     (re.compile(r'(, int const work_size, )'), r', '),
                     # rhs )
                     (re.compile(r'(, int const work_size\))'), r')'),
                     # lhs (
                     (re.compile(r'(\(int const work_size, )'), r'('),
                     (re.compile(r'(\(work_size, )'), '('),
                     (re.compile(r'(, work_size, )'), ', '),
                     (re.compile(r'(, work_size\))'), ')')]
        for r, s in replacers:
            text = r.sub(s, text)
        return text

    def _get_kernel_ownership(self):
        """
        Determine which generator in the dependency tree owns which kernel

        Returns
        -------
        owner: dict of str->:class:`kernel_generator`
            A mapping of kernel name to it's owner
        """

        # figure out ownership
        def __rec_dep_owner(gen, owner={}):
            if gen.depends_on:
                for dep in gen.depends_on:
                    owner = __rec_dep_owner(dep, owner)
            for k in gen.kernels:
                if k in gen.kernels and k.name not in owner:
                    owner[k.name] = gen
            return owner

        return __rec_dep_owner(self)

    def _merge_kernels(self, record, result, kernels=[], fake_calls={},
                       for_driver=False, cache={}):
        """
        Generate and merge the supplied kernels, and return the resulting code in
        string form

        Parameters
        ----------
        record: :class:`MemoryGenerationResult`
            The memory generation result containing the processed kernel data
        result: :class:`CodegenResult`
            The current code-gen result
        kernels: list of :class:`loopy.LoopKernel` []
            The kernels to merge, if not supplied, use :attr:`kernels`
        fake_calls: dict of str -> kernel_generator
            In some cases, e.g. finite differnce jacobians, we need to place a dummy
            call in the kernel that loopy will accept as valid.  Then it needs to
            be substituted with an appropriate call to the kernel generator's kernel
        for_driver: bool [False]
            Whether the kernels are being merged for a driver kernel

        Returns
        -------
        result: :class:`CodegenResult`
            The updated codegen result
        """

        if not kernels:
            kernels = self.kernels

        if not fake_calls:
            fake_calls = self.fake_calls

        # generate the kernel code
        preambles = []
        extra_kernels = []
        inits = {}
        instructions = []
        local_decls = []

        # figure out ownership
        owner = self._get_kernel_ownership()
        deps = self._get_deps(include_self=True)

        def _get_func_body(cgr, subs={}):
            """
            Returns the function declaration w/o initializers or preambles
            from a :class:`loopy.GeneratedProgram`
            """
            # get body
            if isinstance(cgr.ast, cgen.FunctionBody):
                body = str(cgr.ast)
            else:
                body = str(cgr.ast.contents[-1])

            # apply any substitutions
            for k, v in six.iteritems(subs):
                body = body.replace(k, v)

            # feed through get_code to get any corrections
            return lp_utils.get_code(body, self.loopy_opts)

        # split into bodies, preambles, etc.
        for i, k, in enumerate(kernels):
            # todo: hack -- until we have a proper OpenMP target in Loopy, we
            # need to set the inner work-size dimension to 1
            # (to avoid an explicit work-size loop)
            if self.lang == 'c':
                k = lp.fix_parameters(k, **{w_size.name: 1})

            # drivers own all their own kernels
            i_own = for_driver or (k.name in owner and owner[k.name] == self)
            dep_own = for_driver or (k.name in owner and owner[k.name] in deps)
            # make kernel
            cgr = None
            dp = None
            if i_own:
                # only generate code for kernels we actually own to avoid duplication
                cgr = lp.generate_code_v2(k)
                # grab preambles
                for _, preamble in cgr.device_preambles:
                    preamble = textwrap.dedent(preamble)
                    if preamble and preamble not in preambles:
                        preambles.append(preamble)

                # now scan device program
                assert len(cgr.device_programs) == 1
                dp = cgr.device_programs[0]

            init_list = {}
            if i_own and isinstance(dp.ast, cgen.Collection):
                # look for preambles
                for item in dp.ast.contents:
                    # initializers go in the preamble
                    if isinstance(item, cgen.Initializer):
                        def _rec_check_name(decl):
                            if 'name' in vars(decl):
                                return decl.name, decl.name in record.readonly
                            elif 'subdecl' in vars(decl):
                                return _rec_check_name(decl.subdecl)
                            return '', False
                        # check for migrated constant
                        name, const = _rec_check_name(item.vdecl)
                        if const:
                            continue
                        if name not in init_list:
                            init_list[name] = str(item)

                    # blanklines and bodies can be ignored (as they will be added
                    # below)
                    elif not (isinstance(item, cgen.Line)
                              or isinstance(item, cgen.FunctionBody)):
                        raise NotImplementedError(type(item))
                # and add to inits
                inits.update(init_list)
            else:
                # no preambles / initializers
                assert (not i_own) or isinstance(dp.ast, cgen.FunctionBody)

            # we need to place the call in the instructions and the extra kernels
            # in their own array

            if i_own:
                # only place the kernel defn in this file, IFF we own it
                extra = self._remove_work_array_consts(
                    self._remove_work_size(_get_func_body(dp, {})))
                extra_kernels.append(extra)
                if fake_calls:
                    # check to see if this kernel has a fake call to replace
                    fk = next((x for x in fake_calls if x.match(k, extra)), None)
                    if fk:
                        # replace call in instructions to call to kernel
                        knl_call = self._remove_work_size(self._get_kernel_call(
                            knl=fk.replace_with, passed_locals=local_decls))
                        extra_kernels[-1] = extra_kernels[-1].replace(
                            fk.dummy_call, knl_call[:-2])
                # and add defn to preamble
                preambles += [self._remove_work_array_consts(
                    self._remove_work_size(
                        lp_utils.get_header(k, codegen_result=cgr)))]

            # get instructions
            if i_own or dep_own:
                insns = self._remove_work_size(self._get_kernel_call(k))
                instructions.append(insns)

        # determine vector width
        vec_width = self.loopy_opts.depth
        if not bool(vec_width):
            vec_width = self.loopy_opts.width
        if not bool(self.vec_width):
            vec_width = 0

        # and save kernel data
        kernel = self._dummy_wrapper_kernel(
            record.kernel_data, record.readonly, vec_width,
            for_driver=for_driver)

        # insert barriers if any
        if not for_driver:
            instructions = self.apply_barriers(instructions)

        # add pointer unpacking
        if not for_driver:
            # driver places unpacks outside of loops
            instructions[0:0] = result.pointer_unpacks[:]

        # add local declaration to beginning of instructions
        instructions[0:0] = [str(x) for x in local_decls]

        # add any target preambles
        preambles = [x for x in self.target_preambles if x not in preambles] \
            + preambles
        preambles = [textwrap.dedent(x) for x in preambles]

        # and place in codegen
        return result.copy(instructions=instructions, preambles=preambles,
                           extra_kernels=extra_kernels, kernel=kernel,
                           inits=inits, name=self.name)

    def _get_deps(self, include_self=True):
        """
        Parameters
        ----------
        include_self: bool [True]
            If True, include the calling kernel generator at the front of the list
        Returns
        -------
        deps: list of :class:`kernel_generator`
            The recursive list of dependencies for this kernel generator
        """

        deps = [self] if include_self else []
        deps += [x for x in self.depends_on[:] if x not in deps]
        for dep in self.depends_on:
            deps += [x for x in dep._get_deps() if x not in deps]
        return deps

    def _deduplicate(self, record, results):
        """
        Handles de-duplication of constant array data and preambles in
        subkernels of the top-level wrapping kernel

        Parameters
        ----------
        record: :class:`MemoryGenerationResult` [None]
            The base wrapping kernel's memory results
        result: :class:`CodegenResult` [None]
            The base wrapping kernel's code-gen results

        Returns
        -------
        results: list of :class:`CodegenResult`
            The code-generation results for sub-kernels, with constants & preambles
            deduplicated. Note that the modified version of :param:`result` is
            stored in results[0]
        """

        # cleanup duplicate inits / premables
        init_list = {}
        preamble_list = []
        out = []
        for result in reversed(results):
            # remove shared inits
            result = result.copy(inits={k: v for k, v in six.iteritems(result.inits)
                                        if k not in init_list})
            result = result.copy(preambles=[v for v in result.preambles
                                            if v not in preamble_list])
            # update
            init_list.update(result.inits)
            preamble_list.extend(result.preambles)
            # and store
            out.append(result)

        return out

    def _set_dependencies(self, codegen_results):
        """
        Sets the dependency field of the codegen results for file generation

        Parameters
        ----------
        codegen_results:  list of :class:`CodegenResult`
            The (almost) finalized codegen results, listified by
            :func:`_deduplicate`

        Returns
        -------
        updated_results:  list of :class:`CodegenResult`
            The results with the :attr:`dependencies` set.
        """

        generators = self._get_deps(include_self=True)
        for i, result in enumerate(codegen_results):
            owner = next(x for x in generators if x.name == result.name)
            deps = owner._get_deps()
            codegen_results[i] = result.copy(
                dependencies=[x.name for x in deps if x != owner.name] +
                result.dependencies)

        return codegen_results

    def _set_kernel_data(self, record, for_driver=False):
        """
        Updates the :param:`record` to contain the correct :param:`kernel_data`

        Parameters
        ----------
        path : str
            The output path to write files to
        record: :class:`MemoryGenerationResult` [None]
            If not None, this wrapping kernel is being generated as a sub-kernel
            (and hence, should reuse the owning kernel's record)
        result: :class:`CodegenResult` [None]
            If not None, this wrapping kernel is being generated as a sub-kernel
            (and hence, should reuse the owning kernel's results)

        Returns
        -------
        record: :class:`MemoryGenerationResult`
            The resulting memory object
        """

        # our working data for the driver consists of:
        # 1. The dummy 'time' array
        # 2. All working data for the underlying kernels
        # 3. The global kernel args
        # 4. the problem size variable (if for_driver)

        # first, find kernel args global kernel args (by name)
        kernel_data = [x for x in record.args if x.name in set(
            self.in_arrays + self.out_arrays)]

        # and add problem size
        if for_driver:
            kernel_data.append(self._with_target(p_size))
        else:
            # add the time array w/ local size
            kernel_data += [time_array.copy(
                shape=(self.loopy_opts.initial_condition_dimsize,),
                order=self.loopy_opts.order)]
        # update
        kernel_data = record.kernel_data + kernel_data
        # and sort
        kernel_data = utils.kernel_argument_ordering(kernel_data)
        return record.copy(kernel_data=kernel_data)

    def _generate_wrapping_kernel(self, path, record=None, result=None,
                                  kernels=None):
        """
        Generates a wrapper around the various subkernels in this
        :class:`kernel_generator` (rather than working through loopy's fusion)

        Parameters
        ----------
        path : str
            The output path to write files to
        record: :class:`MemoryGenerationResult` [None]
            If not None, this wrapping kernel is being generated as a sub-kernel
            (and hence, should reuse the owning kernel's record)
        result: :class:`CodegenResult` [None]
            If not None, this wrapping kernel is being generated as a sub-kernel
            (and hence, should reuse the owning kernel's results)

        Returns
        -------
        callgen: :class:`CallgenResult`
            The current callgen result, containing the names of the generated files
        record: :class:`MemoryGenerationResult`
            The resulting memory object
        result: :class:`CodegenResult`
            The resulting code-generation object
        """

        assert all(
            isinstance(x, lp.LoopKernel) for x in self.kernels), (
            'Cannot generate wrapper before calling _make_kernels')

        # whether this is the top-level kernel
        is_owner = record is None
        assert (kernels is not None) != is_owner
        if is_owner:
            kernels = self.kernels
            record, kernels = self._process_args(kernels)
            # process memory
            record, mem_limits = self._process_memory(record)

            # update subkernels for host constants
            if record.host_constants:
                kernels = self._migrate_host_constants(
                    kernels, record.host_constants)

            # get the kernel arguments for this :class:`kernel_generator`
            record = self._set_kernel_data(record)

            # generate working buffer
            record, result = self._compress_to_working_buffer(record)

            # get the kernel arguments for this :class:`kernel_generator`
            record = self._set_kernel_data(record)

            # add work size
            record = record.copy(kernel_data=record.kernel_data + [self._with_target(
                w_size)])

            # finally, preprocess kernels such that code-gen in dependencies is
            # faster
            kernels = [lp.preprocess_kernel(k) for k in kernels]
        else:

            # get our arguments
            our_record, _ = self._process_args(self.kernels)
            # set correct kernel data for this record
            our_record = self._set_kernel_data(our_record)

            # create a new codegen result that contains only our pointer unpacks
            our_args = set([x.name for x in our_record.args + our_record.local])
            pointer_offsets = {k: v for k, v in six.iteritems(
                result.pointer_offsets) if k in our_args}
            pointer_unpacks = [x for x in result.pointer_unpacks if any(
                re.search(r'\b' + y + r'\b', x) for y in pointer_offsets)]

            result = CodegenResult(pointer_unpacks=pointer_unpacks,
                                   pointer_offsets=pointer_offsets)

        # get the instructions, preambles and kernel
        result = self._merge_kernels(record, result, kernels=kernels)
        source_names = []
        if is_owner and self.depends_on:
            results = [result]
            # generate wrapper for deps
            deps = self._get_deps(include_self=False)
            # generate subkernels
            for kgen in deps:
                _, _, dr = kgen._generate_wrapping_kernel('', record, result,
                                                          kernels=kernels)
                results.append(dr)
            # remove duplicate constant/preamble definitions
            codegen_results = self._deduplicate(record, results)
            # and set sub-kernel dependencies
            codegen_results = self._set_dependencies(codegen_results)
        elif is_owner:
            codegen_results = [result]

        if is_owner:
            # write kernels to file
            for dr in codegen_results:
                source_names.append(self._to_file(path, dr))

        return CallgenResult(source_names=source_names), record, result

    def _to_file(self, path, result, for_driver=False):
        """
        Write the generated kernel data to file

        Parameters
        ----------
        path: str
            The directory to write to
        result: :class:`CodegenResult`
            The code-gen result to write to file
        for_driver: bool [False]
            Whether we're writing a driver kernel or not

        Returns
        -------
        filename: str
            The name of the generated file
        """

        # get filename
        basename = result.name
        name = basename
        if for_driver:
            name += '_driver'

        # first, load the wrapper as a template
        with open(os.path.join(
                script_dir,
                self.lang,
                'wrapping_kernel{}.in'.format(utils.file_ext[self.lang])),
                'r') as file:
            file_str = file.read()
            file_src = Template(file_str)

        # create the file
        filename = os.path.join(path, self.file_prefix + name + utils.file_ext[
            self.lang])
        with filew.get_file(filename, self.lang, include_own_header=True) as file:
            instructions = utils._find_indent(file_str, 'body', '\n'.join(
                result.instructions))
            lines = file_src.safe_substitute(
                defines='',
                preamble='',
                func_define=self.__get_kernel_defn(
                    result.kernel, remove_work_const=True),
                body=instructions,
                extra_kernels='\n'.join(result.extra_kernels))

            if self.auto_diff:
                lines = [x.replace('double', 'adouble') for x in lines]
            file.add_lines(lines)

        # and the header file
        headers = []
        if for_driver:
            # include header to base call
            headers.append(basename + utils.header_ext[self.lang])
            if utils.can_vectorize_lang[self.lang]:
                # add the vectorization header
                headers.append('vectorization' + utils.header_ext[self.lang])
        else:
            # include sub kernels
            for x in result.dependencies:
                headers.append(x + utils.header_ext[self.lang])

        # include the preambles as well, such that they can be
        # included into other files to avoid duplications
        preambles = '\n'.join(result.preambles + sorted(list(result.inits.values())))
        preambles = preambles.split('\n')
        preambles.extend([
            self.__get_kernel_defn(result.kernel, remove_work_const=True) +
            utils.line_end[self.lang]])

        with filew.get_header_file(
            os.path.join(path, self.file_prefix + name + utils.header_ext[
                self.lang]), self.lang) as file:

            file.add_headers(headers)
            if self.auto_diff:
                file.add_headers('adept.h')
                file.add_lines('using adept::adouble;\n')
                preambles = preambles.replace('double', 'adouble')
            file.add_lines(preambles)

        return filename

    def _get_local_unpacks(self, wrapper, args, null_args=[]):
        """
        Converts pointer unpacks from :param:`wrapper` to '_local' versions
        for the driver kernel

        Parameters
        ----------
        wrapper: :class:`CodegenResult`
            The code-generation object for the wrapped kernel
        args: list of :class:`loopy.ArrayArgs`
            The args to convert
        null_args: list of str
            The names of args to "unpack" as NULL

        Returns
        -------
        result: :class:`CodegenResult`
            The code-generation result with the updated pointer unpacks
        """

<<<<<<< HEAD
        ignored = [time_array.name]
        unpacks = {x.name + arc.local_name_suffix:
                   wrapper.pointer_offsets[x.name] for x in args
                   if isinstance(x, lp.ArrayArg) and x.name not in ignored}
        unpacks = [self._get_pointer_unpack(k, size, offset, dtype, scopes.GLOBAL)
=======
        def _name(arg):
            return arg.name + arc.local_name_suffix

        unpacks = {_name(x): wrapper.pointer_offsets[x.name] for x in args
                   if isinstance(x, lp.ArrayArg)}
        for null in null_args:
            unpacks[null.name] = (null.dtype, 0, 0)

        unpacks = [self._get_pointer_unpack(k, size, offset, dtype, scopes.GLOBAL,
                                            set_null=any(k == null.name for null
                                                         in null_args))
>>>>>>> 31114e23
                   for k, (dtype, size, offset) in six.iteritems(unpacks)]
        return CodegenResult(pointer_unpacks=unpacks)

    def _generate_driver_kernel(self, path, wrapper_memory, wrapper_result,
                                callgen):
        """
        Generates a driver kernel that is responsible for looping through the entire
        set of initial conditions for testing / execution.  This is useful so that
        an external program can easily link to the wrapper kernel generated by this
        :class:`kernel_generator` and handle their own iteration over conditions
        (e.g., as in an ODE solver). :see:`driver-function` for more

        Parameters
        ----------
        path: str
            The path to place the driver kernel in
        wrapper_memory: :class:`MemoryGenerationResult`
            The memory configuration of the wrapper kernel we are trying to drive
        wrapper_result: :class:`CodegenResult`
            The resulting code-generation object
        callgen: :class:`CallgenResult`
            The current callgen result, to be updated with driver info

        Returns
        -------
        updated_callgen: :class:`CallgenResult`
            The updated callgen result w/ driver source, and IC limits added
        """

        # make driver kernels
        knl_info = drivers.get_driver(
                self.loopy_opts, self.namestore, self.in_arrays,
                self.out_arrays, self, test_size=self.test_size)

        if self.driver_type == DriverType.lockstep:
            template = drivers.lockstep_driver_template(self.loopy_opts, self)
        else:
            raise NotImplementedError

        our_arg_names = self.in_arrays + self.out_arrays

        kernels = self._make_kernels(knl_info, for_driver=True,
                                     # mark input / output arrays as un-simdable
                                     # to trigger correct scatter / gather copy
                                     # if necessary
                                     dont_split=our_arg_names)

        def localfy(kernel):
            """
            Return a copy of the kernel w/ our argument names converted to 'local'
            equivalensts
            """
            return kernel.copy(args=[
                x if x.name not in our_arg_names
                else x.copy(name=x.name + arc.local_name_suffix)
                for x in kernel.args])

        # now we must modify the driver kernel, such that it expects the appropriate
        # data
        assert kernels[1].name == 'driver'
        kernels[1] = kernels[1].copy(
            args=kernels[1].args + [x for x in wrapper_memory.kernel_data
                                    if x not in kernels[1].args])
        # and rename to pass local arrays
        kernels[1] = localfy(kernels[1])

        # process arguments
        record, kernels = self._process_args(
<<<<<<< HEAD
            kernels, allowed_conflicts=self.in_arrays + self.out_arrays)
=======
            kernels, allowed_conflicts=our_arg_names)
>>>>>>> 31114e23

        # process memory
        record, mem_limits = self._process_memory(record)

        # set kernel data
        record = self._set_kernel_data(record, for_driver=True)
<<<<<<< HEAD

        # next, we need to determine where in the working buffer the arrays
        # we need in the driver live
        result = self._get_local_unpacks(wrapper_result, record.kernel_data)
=======

        # and compress
        driver_memory, driver_result = self._compress_to_working_buffer(
            wrapper_memory.copy(), for_driver=True)
        # and add work data
        # add the sub-kernel's work arrays
        work_arrays = [x for x in driver_memory.kernel_data if x.name in
                       [rhs_work_name, local_work_name, int_work_name,
                        w_size.name]]
        # and remove the duplicates / smaller work arrays
        dupl = {}
        for arry in work_arrays:
            if isinstance(arry, lp.ValueArg):
                continue
            if arry.name not in dupl:
                dupl[arry.name] = arry
            elif arry.name in [rhs_work_name, local_work_name, int_work_name]:
                def _size(a):
                    from pymbolic import substitute
                    from pymbolic.primitives import Product
                    assert len(a.shape) == 1
                    if isinstance(a.shape[0], Product):
                        return substitute(a.shape[0], **{w_size.name: 1})
                    return a.shape[0]

                if _size(arry) > _size(dupl[arry.name]):
                    dupl[arry.name] = arry
        work_arrays = list(dupl.values())

        # next, we need to determine where in the working buffer the arrays
        # we need in the driver live
        result = self._get_local_unpacks(driver_result, record.kernel_data,
                                         null_args=[time_array])

        record = record.copy(kernel_data=utils.kernel_argument_ordering(
            record.kernel_data + work_arrays + [self._with_target(w_size)]))
>>>>>>> 31114e23

        # get the instructions, preambles and kernel
        result = self._merge_kernels(
            record, result, kernels=kernels, fake_calls=[FakeCall(
                self.name + '()', kernels[1], localfy(wrapper_result.kernel))],
            for_driver=True)

        # remove constants from output args in result
        result.extra_kernels[1] = self.deconstify(
            result.extra_kernels[1], wrapper_memory.readonly)
        # and the header
        for i in range(len(result.preambles)):
            if 'driver(' in result.preambles[i]:
                result.preambles[i] = self.deconstify(result.preambles[i],
                                                      wrapper_memory.readonly)
                break

        if self.loopy_opts.depth:
            # insert barriers between:
            # first copy and kernel call
            barriers = [(0, 1, 'global')]
            # and the kernel call / copy-out
            barriers += [(1, 2, 'global')]
            result = result.copy(instructions=self.apply_barriers(
                result.instructions, barriers))

        # slot instructions into template
        result = result.copy(instructions=[
            utils.subs_at_indent(template, insns='\n'.join(result.instructions),
                                 unpacks='\n'.join(result.pointer_unpacks))])

        filename = self._to_file(path, result, for_driver=True)

        max_ic_per_run, max_ws_per_run = mem_limits.can_fit(memory_type.m_global)
        # normalize to divide evenly into vec_width
        if self.vec_width != 0:
            max_ic_per_run = np.floor(
                max_ic_per_run / self.vec_width) * self.vec_width

<<<<<<< HEAD
        # get work arrays for driver
        work_arrays = []
        for x in record.kernel_data:
            if isinstance(x, lp.ValueArg):
                if x != w_size:
                    work_arrays.append(x)
            elif x not in record.kernel_data:
                work_arrays.append(x)
=======
        work_arrays = utils.kernel_argument_ordering(
            [self._with_target(p_size)] + work_arrays)
>>>>>>> 31114e23

        # update callgen
        callgen = callgen.copy(source_names=callgen.source_names + [filename],
                               max_ic_per_run=int(max_ic_per_run),
                               max_ws_per_run=int(max_ws_per_run),
                               input_args={self.name: [
                                x for x in record.args if x.name in self.in_arrays]},
                               output_args={self.name: [
                                x for x in record.args
                                if x.name in self.out_arrays]},
                               work_arrays=work_arrays,
                               host_constants={
                                self.name: wrapper_memory.host_constants[:]})
        return callgen

    def remove_unused_temporaries(self, knl):
        """
        Convenience method to remove unused temporary variables from created
        :class:`loopy.LoopKernel`'s

        ...with exception of the arrays used in the preambles
        """
        new_args = []

        exp_knl = lp.expand_subst(knl)

        refd_vars = set(knl.all_params())
        for insn in exp_knl.instructions:
            refd_vars.update(insn.dependency_names())

        from loopy.kernel.array import ArrayBase, FixedStrideArrayDimTag
        from loopy.symbolic import get_dependencies
        from itertools import chain

        def tolerant_get_deps(expr, parse=False):
            if expr is None or expr is lp.auto:
                return set()
            if parse and isinstance(expr, tuple):
                from loopy.kernel.array import _pymbolic_parse_if_necessary
                expr = tuple(_pymbolic_parse_if_necessary(x) for x in expr)
            return get_dependencies(expr)

        for ary in chain(knl.args, six.itervalues(knl.temporary_variables)):
            if isinstance(ary, ArrayBase):
                refd_vars.update(
                    tolerant_get_deps(ary.shape)
                    | tolerant_get_deps(ary.offset, parse=True))

                for dim_tag in ary.dim_tags:
                    if isinstance(dim_tag, FixedStrideArrayDimTag):
                        refd_vars.update(
                            tolerant_get_deps(dim_tag.stride))

        for arg in knl.temporary_variables:
            if arg in refd_vars:
                new_args.append(arg)

        return knl.copy(temporary_variables={arg: knl.temporary_variables[arg]
                                             for arg in new_args})

    def make_kernel(self, info, target, test_size, for_driver=False):
        """
        Convience method to create loopy kernels from :class:`knl_info`'s

        Parameters
        ----------
        info : :class:`knl_info`
            The rate contstant info to generate the kernel from
        target : :class:`loopy.TargetBase`
            The target to generate code for
        test_size : int/str
            The integer (or symbolic) problem size
        for_driver : bool [False]
            If True, include the work-size loop in full

        Returns
        -------
        knl : :class:`loopy.LoopKernel`
            The generated loopy kernel
        """

        # and the skeleton kernel
        skeleton = self.skeleton[:]

        # convert instructions into a list for convienence
        instructions = info.instructions
        if isinstance(instructions, str):
            instructions = textwrap.dedent(info.instructions)
            instructions = [x for x in instructions.split('\n') if x.strip()]

        # load inames
        if not info.iname_domain_override:
            our_inames, our_iname_domains = self.get_inames(
                test_size, for_driver=for_driver)
        else:
            our_inames, our_iname_domains = zip(*info.iname_domain_override)
            our_inames, our_iname_domains = list(our_inames), \
                list(our_iname_domains)

        inames = [info.var_name] + our_inames
        # add map instructions
        instructions = list(info.mapstore.transform_insns) + instructions

        # look for extra inames, ranges
        iname_range = []

        assumptions = info.assumptions[:]

        # find the start index for 'i'
        iname, iname_domain = info.mapstore.get_iname_domain()

        # add to ranges
        iname_range.append(iname_domain)
        iname_range.extend(our_iname_domains)

        assumptions = []
        assumptions.extend(self.get_assumptions(test_size, for_driver=for_driver))

        for iname, irange in info.extra_inames:
            inames.append(iname)
            iname_range.append(irange)

        # construct the kernel args
        pre_instructions = info.pre_instructions[:]
        post_instructions = info.post_instructions[:]

        def subs_preprocess(key, value):
            # find the instance of ${key} in kernel_str
            result = utils._find_indent(skeleton, key, value)
            return Template(result).safe_substitute(var_name=info.var_name)

        kernel_str = Template(skeleton).safe_substitute(
            var_name=info.var_name,
            pre=subs_preprocess('${pre}', '\n'.join(pre_instructions)),
            post=subs_preprocess('${post}', '\n'.join(post_instructions)),
            main=subs_preprocess('${main}', '\n'.join(instructions)))

        # finally do extra subs
        if info.extra_subs:
            kernel_str = Template(kernel_str).safe_substitute(
                **info.extra_subs)

        iname_arr = []
        # generate iname strings
        for iname, irange in zip(*(inames, iname_range)):
            if isinstance(iname, tuple):
                # multi-domain
                iname = ', '.join(iname)

            iname_arr.append(Template(
                '{[${iname}]:${irange}}').safe_substitute(
                iname=iname,
                irange=irange
            ))

        # get extra mapping data
        extra_kernel_data = [domain(node.iname)[0] for domain, node in
                             six.iteritems(info.mapstore.domain_to_nodes)
                             if not node.is_leaf()]

        extra_kernel_data += self.extra_kernel_data[:]

        # check for duplicate kernel data (e.g. multiple phi arguements)
        kernel_data = []
        for k in info.kernel_data + extra_kernel_data:
            if k not in kernel_data:
                kernel_data.append(k)

        # make the kernel
        knl = lp.make_kernel(iname_arr,
                             kernel_str,
                             kernel_data=kernel_data,
                             name=info.name,
                             target=target,
                             assumptions=' and '.join(assumptions),
                             default_offset=0,
                             **info.kwargs)
        # fix parameters
        if info.parameters:
            knl = lp.fix_parameters(knl, **info.parameters)
        if self.user_specified_work_size:
            # fix work size
            knl = lp.fix_parameters(knl, **{w_size.name: self.work_size})
        if not knl.loop_priority:
            # prioritize and return
            priority = []
            for iname in inames:
                try:
                    iname = iname.split(',')
                except AttributeError:
                    pass
                priority.extend(iname)
            knl = lp.prioritize_loops(knl, priority)
        # check manglers
        if info.manglers:
            knl = lp.register_function_manglers(knl, info.manglers)

        preambles = info.preambles + self.extra_preambles[:]
        # check preambles
        if preambles:
            # register custom preamble functions
            knl = lp.register_preamble_generators(knl, preambles)
            # also register their function manglers
            knl = lp.register_function_manglers(knl, [
                p.func_mangler for p in preambles])

        return self.remove_unused_temporaries(knl)

    @classmethod
    def apply_specialization(cls, loopy_opts, inner_ind, knl,
                             vecspec=None, can_vectorize=True,
                             get_specialization=False,
                             unrolled_vector=False):
        """
        Applies wide / deep vectorization and/or ILP loop unrolling
        to a loopy kernel

        Parameters
        ----------
        loopy_opts : :class:`loopy_options` object
            A object containing all the loopy options to execute
        inner_ind : str
            The inner loop index variable
        knl : :class:`loopy.LoopKernel`
            The kernel to transform
        vecspec : :function:
            An optional specialization function that is applied after
            vectorization to fix hanging loopy issues
        can_vectorize : bool
            If False, cannot be vectorized in the normal manner, hence
            vecspec must be used to vectorize.
        get_specialization : bool [False]
            If True, the specialization will not be _applied_ to the kernel, instead
            a dictionary mapping inames -> tags will be returned
        unrolled_vector : bool [False]
            If True, apply 'unr' instead of 'vec' for explicit-SIMD inames.
            Useful for driver kernels

        Returns
        -------
        knl : :class:`loopy.LoopKernel`
            The transformed kernel

        OR

        iname_map: dict
            A dictionary mapping inames -> tags, only returned if
            :param:`get_specialization` is True
        """

        # before doing anything, find vec width
        # and split variable
        vec_width = None
        to_split = None
        i_tag = inner_ind
        j_tag = global_ind
        depth = loopy_opts.depth
        width = loopy_opts.width
        if depth:
            to_split = inner_ind
            vec_width = depth
            i_tag += '_outer'
        elif width:
            to_split = global_ind
            vec_width = width
            j_tag += '_outer'
        if not can_vectorize:
            assert vecspec is not None, ('Cannot vectorize a non-vectorizable '
                                         'kernel {} without a specialized '
                                         'vectorization function'.format(
                                             knl.name))
        specialization = {}

        # if we're splitting
        # apply specified optimizations
        if to_split and can_vectorize:
            # and assign the l0 axis to the correct variable
            tag = 'l.0'
            if loopy_opts.is_simd:
                tag = 'vec' if not unrolled_vector else 'unr'
            if get_specialization:
                specialization[to_split + '_inner'] = tag
            elif loopy_opts.pre_split:
                # apply the pre-split
                knl = lp.tag_inames(knl, [(to_split + '_inner', tag)])
            else:
                knl = lp.split_iname(knl, to_split, vec_width, inner_tag=tag)

        if utils.can_vectorize_lang[loopy_opts.lang]:
            # tag 'global_ind' as g0, use simple parallelism
            if get_specialization:
                specialization[j_tag] = 'g.0'
            else:
                knl = lp.tag_inames(knl, [(j_tag, 'g.0')])

        # if we have a specialization
        if vecspec and not get_specialization:
            knl = vecspec(knl)

        if bool(vec_width) and not loopy_opts.is_simd and not get_specialization:
            # finally apply the vector width fix above
            ggs = vecwith_fixer(knl.copy(), vec_width)
            knl = knl.copy(overridden_get_grid_sizes_for_insn_ids=ggs)

        # now do unr / ilp
        if loopy_opts.unr is not None:
            if get_specialization:
                specialization[i_tag + '_inner'] = 'unr'
            else:
                knl = lp.split_iname(knl, i_tag, loopy_opts.unr, inner_tag='unr')
        elif loopy_opts.ilp:
            if get_specialization:
                specialization[i_tag] = 'ilp'
            else:
                knl = lp.tag_inames(knl, [(i_tag, 'ilp')])

        return knl if not get_specialization else specialization


class c_kernel_generator(kernel_generator):

    """
    A C-kernel generator that handles OpenMP parallelization
    """

    def __init__(self, *args, **kwargs):
        super(c_kernel_generator, self).__init__(*args, **kwargs)

    def get_inames(self, test_size, for_driver=False):
        """
        Returns the inames and iname_ranges for subkernels created using
        this C kernel-generator

        Parameters
        ----------
        test_size : int or str
            In testing, this should be the integer size of the test data
            For production, this should the 'test_size' (or the corresponding)
            for the variable test size passed to the kernel
        for_driver : bool [False]
            If True, utilize the entire test size

        Returns
        -------
        inames : list of str
            The string inames to add to created subkernels by default
        iname_domains : list of str
            The iname domains to add to created subkernels by default
        """

        # Currently C has no vectorization capabilities, and unless we're in a driver
        # function, we should only be executing the kernel once, hence:

        if not (for_driver or self.for_testing):
            return [global_ind], ['0 <= {} < 1'.format(global_ind)]

        if not self.for_testing:
            test_size = p_size.name

        return [global_ind],  ['0 <= {} < {}'.format(global_ind, test_size)]

    def _get_pointer_unpack(self, array, size, offset, dtype, scope=scopes.GLOBAL,
                            set_null=False):
        """
        A method stub to implement the pattern:
        ```
            double* array = &rwk[offset]
        ```
        per target.  By default this returns the pointer unpack for C, but it may
        be overridden in subclasses

        Parameters
        ----------
        array: str
            The array name
        size: str
            The size of the array
        offset: str
            The stringified offset
        dtype: :class:`loopy.LoopyType`
            The array type
        scope: :class:`loopy.AddressSpace`
            The memory scope
        set_null: bool [False]
            If True, set the unpacked pointer to NULL

        Returns
        -------
        unpack: str
            The stringified pointer unpacking statement
        """

        if set_null:
            return '{dtype}* __restrict__ {array} = NULL;'.format(
                dtype=self.type_map[dtype],
                array=array)

        return ('{dtype}* __restrict__ {array} = {work} + {offset} + '
                '{size} * omp_get_thread_num();'.format(
                    dtype=self.type_map[dtype],
                    array=array,
                    work=rhs_work_name,
                    offset=offset,
                    size=size))

    @property
    def target_preambles(self):
        """
        Preambles for OpenMP

        Notes
        -----
        This defines the work-size variable for OpenCL as the number of groups
        launched by the OpenCL kernel (if the user has not specified a value)

        Returns
        -------
        premables: list of str
            The string preambles for this :class:`kernel_generator`
        """

        if self.user_specified_work_size:
            return []

        work_size = """
        #ifndef work_size
            #define work_size (omp_get_num_threads())
        #endif
        """

        return [work_size]

    def _special_kernel_subs(self, path, callgen):
        """
        An override of the :method:`kernel_generator._special_wrapping_subs`
        that implements C-specific wrapping kernel arguement passing

        Parameters
        ----------
        path : str
            The output path to write files to
        callgen : :class:`CallgenResult`
            The intermediate call-generation store

        Returns
        -------
        updated : :class:`CallgenResult`
            The updated call-generation storage
        """

        return callgen

    def get_assumptions(self, test_size, for_driver=False):
        """
        Returns a list of assumptions on the loop domains
        of generated subkernels

        Parameters
        ----------
        test_size : int or str
            In testing, this should be the integer size of the test data
            For production, this should the 'test_size' (or the corresponding)
            for the variable test size passed to the kernel
        for_driver: bool [False]
            If this kernel is a driver function

        Returns
        -------

        assumptions : list of str
            List of assumptions to apply to the generated sub kernel
        """

        # we never need these for C
        return []


class autodiff_kernel_generator(c_kernel_generator):

    """
    A C-Kernel generator specifically designed to work with the
    autodifferentiation scheme.  Handles adding jacobian, etc.
    """

    def __init__(self, *args, **kwargs):

        from pyjac.loopy_utils.loopy_utils import AdeptCompiler
        kwargs.setdefault('compiler', AdeptCompiler())
        super(autodiff_kernel_generator, self).__init__(*args, **kwargs)

    def add_jacobian(self, jacobian):
        """
        Adds the jacobian object to the extra kernel data for inclusion in
        generation (to be utilized during the edit / AD process)

        Parameters
        ----------

        jacobian : :class:`loopy.GlobalArg`
            The loopy arguement to add to the method signature

        Returns
        -------
        None
        """

        self.extra_kernel_data.append(jacobian)


class ispc_kernel_generator(kernel_generator):

    def __init__(self, *args, **kwargs):
        super(ispc_kernel_generator, self).__init__(*args, **kwargs)

    # TODO: fill in


class opencl_kernel_generator(kernel_generator):

    """
    An opencl specific kernel generator
    """

    def __init__(self, *args, **kwargs):
        super(opencl_kernel_generator, self).__init__(*args, **kwargs)

        self.barrier_templates = {
            'global': 'barrier(CLK_GLOBAL_MEM_FENCE)',
            'local': 'barrier(CLK_LOCAL_MEM_FENCE)'
        }

        # set atomic types
        self.type_map[to_loopy_type(np.float64, for_atomic=True,
                                    target=self.target)] = 'double'
        self.type_map[to_loopy_type(np.int32, for_atomic=True,
                                    target=self.target)] = 'int'
        self.type_map[to_loopy_type(np.int64, for_atomic=True,
                                    target=self.target)] = 'long int'

    @property
    def target_preambles(self):
        """
        Preambles for OpenCL

        Notes
        -----
        This defines the work-size variable for OpenCL as the number of groups
        launched by the OpenCL kernel (if the user has not specified a value)

        Returns
        -------
        premables: list of str
            The string preambles for this :class:`kernel_generator`
        """

        if self.user_specified_work_size:
            return []

        work_size = """
        #ifndef work_size
            #define work_size (({int_type}) get_num_groups(0))
        #endif
        """.format(int_type=self.type_map[to_loopy_type(arc.kint_type)])

        return [work_size]

    def _get_pointer_unpack(self, array, size, offset, dtype, scope=scopes.GLOBAL,
                            set_null=False):
        """
        Implement the pattern
        ```
            __scope double __restrict__* array = &rwk[offset]
        ```
        for OpenCL

        Parameters
        ----------
        array: str
            The array name
        size: str
            The size of the array
        offset: str
            The stringified offset
        dtype: :class:`loopy.LoopyType`
            The array type
        scope: :class:`loopy.AddressSpace`
            The memory scope
        set_null: bool [False]
            If True, set the unpacked pointer to NULL

        Returns
        -------
        unpack: str
            The stringified pointer unpacking statement
        """

        dtype = self.type_map[dtype]
        if scope == scopes.GLOBAL:
            scope_str = 'global'
            volatile = ''
            work_str = rhs_work_name
        elif scope == scopes.LOCAL:
            scope_str = 'local'
            volatile = ' volatile'
            work_str = local_work_name
        else:
            raise NotImplementedError
        scope_str = '__{}'.format(scope_str)

        cast = ''
        if self.loopy_opts.is_simd:
            # convert to double4 etc.
            dtype += str(self.vec_width)
            cast = '({} {}*)'.format(scope_str, dtype)

        if set_null:
            return '{scope}{volatile} {dtype}* __restrict__ {array} = 0;'.format(
                scope=scope_str, volatile=volatile,
                dtype=dtype, array=array)

        return ('{scope}{volatile} {dtype}* __restrict__ {array}'
                ' = {cast}({work_str} + {offset});').format(
            scope=scope_str, volatile=volatile,
            dtype=dtype, array=array, cast=cast,
            work_str=work_str, offset=offset)

    def _special_kernel_subs(self, path, callgen):
        """
        An override of the :method:`kernel_generator._special_kernel_subs`
        that implements OpenCL specific kernel substitutions

        Parameters
        ----------
        path : str
            The output path to write files to
        callgen : :class:`CallgenResult`
            The intermediate call-generation store

        Returns
        -------
        updated : :class:`CallgenResult`
            The updated call-generation storage
        """

        # open cl specific
        callgen = callgen.copy(
            cl_level=int(float(self._get_cl_level()) * 100),
            platform=self.platform_str,
            build_options=self.build_options(path),
            dev_mem_type=(DeviceMemoryType.pinned if self.use_pinned else
                          DeviceMemoryType.mapped),
            device_type=self.loopy_opts.device_type
            )

        return callgen

    def _get_cl_level(self):
        """
        Searches the supplied platform for a OpenCL level.  If not found,
        uses the level from the site config

        Parameters
        ----------
        None

        Returns
        -------
        cl_level: str
            The stringified OpenCL standard level
        """

        # try get the platform's CL level
        try:
            device_level = self.loopy_opts.device.opencl_c_version.split()
            for d in device_level:
                try:
                    float(d)
                    return d
                    break
                except ValueError:
                    pass
        except AttributeError:
            # default to the site level
            return site.CL_VERSION

    def build_options(self, path):
        """
        Returns a string version of the OpenCL build options,
        based on the :file:`siteconf.py`
        """
        # for the build options, we turn to the siteconf
        build_options = ['-I' + x for x in site.CL_INC_DIR + [path]]
        build_options.extend(site.CL_FLAGS)
        build_options.append('-cl-std=CL{}'.format(self._get_cl_level()))
        return ' '.join(build_options)

    @property
    def platform_str(self):
        # get the platform from the options
        if self.loopy_opts.platform_is_pyopencl:
            platform_str = self.loopy_opts.platform.get_info(
                cl.platform_info.VENDOR)
        else:
            logger = logging.getLogger(__name__)
            logger.warn('OpenCL platform name "{}" could not be checked as '
                        'PyOpenCL not found, using user supplied platform '
                        'name.'.format(self.loopy_opts.platform_name))
            platform_str = self.loopy_opts.platform_name
        return platform_str

    def _generate_compiling_program(self, path, callgen):
        """
        Needed for OpenCL, this generates a simple C file that
        compiles and stores the binary OpenCL kernel generated w/ the wrapper

        Parameters
        ----------
        path : str
            The output path to write files to
        callgen: :class:`CallgenResult`
            The current callgen result

        Returns
        -------
        callgen: :class:`CallgenResult`
            The callgen result, updated with the path to the compiler program
        """

        outname = os.path.join(path, self.name + '.bin')
        result = CompgenResult(name=self.name,
                               source_names=callgen.source_names[:],
                               platform=self.platform_str,
                               outname=outname,
                               build_options=self.build_options(path))
        # serialize
        compout = os.path.join(path, 'comp.pickle')
        with open(compout, 'wb') as file:
            pickle.dump(result, file)

        # input
        infile = os.path.join(
            script_dir, self.lang, 'opencl_kernel_compiler.c.in')

        # output
        filename = os.path.join(
            path, self.name + '_compiler' + utils.file_ext[self.lang])

        # call cog
        try:
            Cog().callableMain([
                    'cogapp', '-e', '-d', '-Dcompgen={}'.format(compout),
                    '-o', filename, infile])
        except Exception:
            logger = logging.getLogger(__name__)
            logger.error('Error generating compiling file {}'.format(filename))
            raise

        return callgen.copy(source_names=callgen.source_names + [filename],
                            binname=result.outname)

    def apply_barriers(self, instructions, barriers=None):
        """
        An override of :method:`kernel_generator.apply_barriers` that
        applies synchronization barriers to OpenCL kernels

        Parameters
        ----------

        instructions: list of str
            The instructions for this kernel
        barriers: list of (int, int)
            The integer indicies between which to insert instructions
            If not supplied, :attr:`barriers` will be used

        Returns
        -------

        synchronized_instructions : list of str
            The instruction list with the barriers inserted
        """

        # first, recursively apply barriers
        if barriers is None:
            barriers = [b for d in reversed(self._get_deps(include_self=True))
                        for b in d.barriers]

        instructions = list(enumerate(instructions))
        for barrier in barriers:
            # find insert index (the second barrier ind)
            index = next(ind for ind, inst in enumerate(instructions)
                         if inst[0] == barrier[1])
            # check that we're inserting between the required barriers
            assert barrier[0] == instructions[index - 1][0]
            # and insert
            instructions.insert(index, (-1, self.barrier_templates[barrier[2]]
                                        + utils.line_end[self.lang]))
        # and get rid of indicies
        instructions = [inst[1] for inst in instructions]
        return instructions

    @property
    def hoist_locals(self):
        """
        In OpenCL we need to strip out any declaration of a __local variable in
        subkernels, as these must be defined in the called in the kernel scope

        This entails hoisting local declarations up to the wrapping
        kernel for non-separated OpenCL kernels as __local variables in
        sub-functions are not well defined in the standard:
        https://www.khronos.org/registry/OpenCL/sdk/1.2/docs/man/xhtml/functionQualifiers.html # noqa
        """

        return True


class knl_info(object):

    """
    A composite class that contains the various parameters, etc.
    needed to create a simple kernel

    name : str
        The kernel name
    instructions : str or list of str
        The kernel instructions
    mapstore : :class:`array_creator.MapStore`
        The MapStore object containing map domains, indicies, etc.
    pre_instructions : list of str
        The instructions to execute before the inner loop
    post_instructions : list of str
        The instructions to execute after end of inner loop but before end
        of outer loop
    var_name : str
        The inner loop variable
    kernel_data : list of :class:`loopy.ArrayBase`
        The arguements / temporary variables for this kernel
    extra_inames : list of tuple
        A list of (iname, domain) tuples the form the extra loops in this kernel
    assumptions : list of str
        Assumptions to pass to the loopy kernel
    parameters : dict
        Dictionary of parameter values to fix in the loopy kernel
    extra subs : dict
        Dictionary of extra string substitutions to make in kernel generation
    can_vectorize : bool
        If False, the vectorization specializer must be used to vectorize this kernel
    vectorization_specializer : function
        If specified, use this specialization function to fix problems that would
        arise in vectorization
    preambles : :class:`preamble.PreambleGen`
        A list of preamble generators to insert code into loopy / opencl
    split_specializer : function
        If specified, run this function to fixup an hanging ends after the
        kernel splits are applied
    unrolled_vector : bool [False]
        If true, apply 'unr' instead of 'vec' to any resulting explicit-SIMD iname
    **kwargs: dict
        Any other keyword args to pass to :func:`loopy.make_kernel`
    """

    def __init__(self, name, instructions, mapstore, pre_instructions=[],
                 post_instructions=[],
                 var_name='i', kernel_data=None,
                 extra_inames=[],
                 assumptions=[], parameters={},
                 extra_subs={},
                 vectorization_specializer=None,
                 can_vectorize=True,
                 manglers=[],
                 preambles=[],
                 iname_domain_override=[],
                 split_specializer=None,
                 unrolled_vector=False,
                 **kwargs):

        def __listify(arr):
            if isinstance(arr, str):
                return [arr]
            return arr
        self.name = name
        self.instructions = instructions
        self.mapstore = mapstore
        self.pre_instructions = __listify(pre_instructions)[:]
        self.post_instructions = __listify(post_instructions)[:]
        self.var_name = var_name
        if isinstance(kernel_data, set):
            kernel_data = list(kernel_data)
        self.kernel_data = kernel_data[:]
        self.extra_inames = extra_inames[:]
        self.assumptions = assumptions[:]
        self.parameters = parameters.copy()
        self.extra_subs = extra_subs
        self.can_vectorize = can_vectorize
        self.vectorization_specializer = vectorization_specializer
        self.split_specializer = split_specializer
        self.manglers = manglers[:]
        self.preambles = preambles[:]
        self.iname_domain_override = iname_domain_override[:]
        self.kwargs = kwargs.copy()
        self.unrolled_vector = unrolled_vector


def create_function_mangler(kernel, return_dtypes=()):
    """
    Returns a function mangler to interface loopy kernels with function calls
    to other kernels (e.g. falloff rates from the rate kernel, etc.)

    Parameters
    ----------
    kernel : :class:`loopy.LoopKernel`
        The kernel to create an interface for
    return_dtypes : list :class:`numpy.dtype` returned from the kernel, optional
        Most likely an empty list
    Returns
    -------
    func : :method:`MangleGen`.__call__
        A function that will return a :class:`loopy.kernel.data.CallMangleInfo` to
        interface with the calling :class:`loopy.LoopKernel`
    """
    from ..loopy_utils.preambles_and_manglers import MangleGen

    dtypes = []
    for arg in kernel.args:
        if not isinstance(arg, lp.TemporaryVariable):
            dtypes.append(arg.dtype)
    mg = MangleGen(kernel.name, tuple(dtypes), return_dtypes)
    return mg.__call__<|MERGE_RESOLUTION|>--- conflicted
+++ resolved
@@ -1385,17 +1385,10 @@
             a2 = self._with_target(arg2, for_atomic=True)
             a1 = a1.copy(shape=a2.shape, dim_tags=a2.dim_tags)
             return a1 == a2
-<<<<<<< HEAD
 
         return arg1 == arg2 or (__atomify(arg1) == __atomify(arg2)) or (
             allow_shape_mismatch and __shapify(arg1, arg2))
 
-=======
-
-        return arg1 == arg2 or (__atomify(arg1) == __atomify(arg2)) or (
-            allow_shape_mismatch and __shapify(arg1, arg2))
-
->>>>>>> 31114e23
     def _process_args(self, kernels=[], allowed_conflicts=[]):
         """
         Processes the arguements for all kernels in this generator (and subkernels
@@ -2547,13 +2540,6 @@
             The code-generation result with the updated pointer unpacks
         """
 
-<<<<<<< HEAD
-        ignored = [time_array.name]
-        unpacks = {x.name + arc.local_name_suffix:
-                   wrapper.pointer_offsets[x.name] for x in args
-                   if isinstance(x, lp.ArrayArg) and x.name not in ignored}
-        unpacks = [self._get_pointer_unpack(k, size, offset, dtype, scopes.GLOBAL)
-=======
         def _name(arg):
             return arg.name + arc.local_name_suffix
 
@@ -2565,7 +2551,6 @@
         unpacks = [self._get_pointer_unpack(k, size, offset, dtype, scopes.GLOBAL,
                                             set_null=any(k == null.name for null
                                                          in null_args))
->>>>>>> 31114e23
                    for k, (dtype, size, offset) in six.iteritems(unpacks)]
         return CodegenResult(pointer_unpacks=unpacks)
 
@@ -2634,23 +2619,13 @@
 
         # process arguments
         record, kernels = self._process_args(
-<<<<<<< HEAD
-            kernels, allowed_conflicts=self.in_arrays + self.out_arrays)
-=======
             kernels, allowed_conflicts=our_arg_names)
->>>>>>> 31114e23
 
         # process memory
         record, mem_limits = self._process_memory(record)
 
         # set kernel data
         record = self._set_kernel_data(record, for_driver=True)
-<<<<<<< HEAD
-
-        # next, we need to determine where in the working buffer the arrays
-        # we need in the driver live
-        result = self._get_local_unpacks(wrapper_result, record.kernel_data)
-=======
 
         # and compress
         driver_memory, driver_result = self._compress_to_working_buffer(
@@ -2687,7 +2662,6 @@
 
         record = record.copy(kernel_data=utils.kernel_argument_ordering(
             record.kernel_data + work_arrays + [self._with_target(w_size)]))
->>>>>>> 31114e23
 
         # get the instructions, preambles and kernel
         result = self._merge_kernels(
@@ -2727,19 +2701,8 @@
             max_ic_per_run = np.floor(
                 max_ic_per_run / self.vec_width) * self.vec_width
 
-<<<<<<< HEAD
-        # get work arrays for driver
-        work_arrays = []
-        for x in record.kernel_data:
-            if isinstance(x, lp.ValueArg):
-                if x != w_size:
-                    work_arrays.append(x)
-            elif x not in record.kernel_data:
-                work_arrays.append(x)
-=======
         work_arrays = utils.kernel_argument_ordering(
             [self._with_target(p_size)] + work_arrays)
->>>>>>> 31114e23
 
         # update callgen
         callgen = callgen.copy(source_names=callgen.source_names + [filename],

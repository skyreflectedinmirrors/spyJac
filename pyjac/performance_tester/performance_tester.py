"""Module for performance testing of pyJac and related tools.
"""

# Python 2 compatibility
from __future__ import division
from __future__ import print_function

# Standard libraries
import os
import subprocess
from nose.tools import nottest
import six
# import io open to ignore any utf-8 characters in file output
# (e.g., from error'd OpenCL builds)
from io import open
<<<<<<< HEAD
=======
from collections import defaultdict
import logging
>>>>>>> 4cfb9460

# Local imports
from pyjac.libgen import build_type, generate_library
from pyjac.tests.test_utils import _run_mechanism_tests, runner
from pyjac.tests import get_matrix_file, platform_is_gpu


class performance_runner(runner):
    def __init__(self, rtype=build_type.jacobian, repeats=10, steplist=[]):
        """
        Initialize the performance runner class

        Parameters
        ----------
        rtype: :class:`build_type`
            The type of run to test (jacobian or species_rates)
        repeats: int [10]
            The number of runs per state

        Returns
        -------
        None
        """
        super(performance_runner, self).__init__(filetype='.txt', rtype=rtype)
        self.repeats = repeats
        self.steplist = steplist

    def pre(self, gas, data, num_conditions, max_vec_size):
        """
        Initializes the performance runner for mechanism

        Parameters
        ----------
        gas: :class:`cantera.Solution`
            unused
        data: dict
            unused
        num_conditions: int
            The number of conditions to test
        max_vec_size: int
            unused
        """
        self.num_conditions = num_conditions
        self.steplist = []
        # initialize steplist
        step = max_vec_size
        self.max_vec_size = max_vec_size
        while step <= num_conditions:
            self.steplist.append(step)
            step *= 2
        # and put largest value evenly divisible by vecsize in list
        maxval = (num_conditions // max_vec_size) * max_vec_size
        if maxval not in self.steplist:
            self.steplist.append(maxval)

    def check_file(self, filename, state, limits={}):
        """
        Checks file for existing data and determines the number of runs left
        for this file / state

        Parameters
        ----------
        filename : str
            Name of file with data
        state: dict
            The current state of the :class:`OptionLoop`, used in this context
            to provide the OpenCL platform (and determine which filetype to use)
        Returns
        -------
        valid: bool
            If true, the test case is complete and can be skipped
        """

        # get limited number of conditions, if available
        limited_num_conditions = self.have_limit(state, limits)
        num_conditions = self.num_conditions if limited_num_conditions is None else \
            limited_num_conditions

        # first, get platform
        if platform_is_gpu(state['platform']):
            self.todo = self.check_step_file(filename, num_conditions)
        else:
            num_completed = self.check_full_file(filename, num_conditions)
            self.todo = {num_conditions: self.repeats - num_completed}
        return not any(self.todo[x] > 0 for x in self.todo)

    def check_step_file(self, filename, _):
        """checks file for existing data and returns number of runs left to do
        for each step in :attr:`steplist`
        Parameters
        ----------
        filename : str
            Name of file with data
        steplist : list of int
            List of different numbers of steps
        Returns
        -------
        runs : dict
            Dictionary with number of runs left for each step
        """

        runs = defaultdict(lambda: self.repeats)
        for step in self.steplist:
            runs[step] = self.repeats

        try:
            with open(filename, 'r', encoding="utf8", errors='ignore') as file:
                lines = [line.strip() for line in file.readlines()]
            for line in lines:
                try:
                    vals = line.split(',')
                    if len(vals) == 4:
                        vals = [float(v) for v in vals]
                        runs[vals[0]] -= 1
                except ValueError:
                    pass
            return runs
        except:
            logger = logging.getLogger(__name__)
            logger.exception('Error reading performance file {}'.format(filename))
            return runs

    def check_full_file(self, filename, num_conditions):
        """Checks a file for existing data, returns number of completed runs

        Parameters
        ----------
        filename : str
            Name of file with data
        num_conditions: int
            The number of conditions (possibly limited) to check for.

        Returns
        -------
        num_completed : int
            Number of completed runs

        """
        try:
            with open(filename, 'r', encoding="utf8", errors='ignore') as file:
                lines = [line.strip() for line in file.readlines()]
            num_completed = 0
            to_find = 4
            for line in lines:
                try:
                    vals = line.split(',')
                    if len(vals) == to_find:
                        nc = int(vals[0])
                        if nc != num_conditions:
                            raise Exception(
                                'Wrong number of conditions in performance test')

                        float(vals[1])
                        float(vals[2])
                        float(vals[3])
                        num_completed += 1
                except ValueError:
                    pass
            return num_completed
        except:
            logger = logging.getLogger(__name__)
            logger.exception('Error reading performance file {}'.format(filename))
            return 0

    def run(self, state, asplit, dirs, phi_path, data_output, limits={}):
        """
        Run the validation test for the given state

        Parameters
        ----------
        state: dict
            A dictionary containing the state of the current optimization / language
            / vectorization patterns, etc.
        asplit: :class:`array_splitter`
            Not used
        dirs: dict
            A dictionary of directories to use for building / testing, etc.
            Has the keys "build", "test", "obj" and "run"
        phi_path: str
            Not used
        data_output: str
            The file to output the results to
        limits: dict
            If supplied, a limit on the number of conditions that may be tested
            at once. Important for larger mechanisms that may cause memory overflows

        Returns
        -------
        None
        """

        limited_num_conditions = self.have_limit(state, limits)
        if limited_num_conditions is not None:
            # remove any todo's over the maximum # of conditions
            self.todo = {k: v for k, v in six.iteritems(self.todo)
                         if k <= limited_num_conditions}
            if limited_num_conditions not in self.todo:
                self.todo[limited_num_conditions] = self.repeats

        # first create the executable (via libgen)
        tester = generate_library(state['lang'], dirs['build'],
                                  obj_dir=dirs['obj'], out_dir=dirs['test'],
                                  shared=True, btype=self.rtype, as_executable=True)

        # and do runs
        with open(data_output, 'a+') as file:
            for stepsize in self.todo:
                for i in range(self.todo[stepsize]):
                    print(i, "/", self.todo[stepsize])
                    subprocess.check_call([os.path.join(dirs['test'], tester),
                                           str(stepsize), str(state['num_cores'])],
                                          stdout=file)


@nottest
def species_performance_tester(work_dir='performance', test_matrix=None,
                               prefix=''):
    """Runs performance testing of the species rates kernel for pyJac

    Parameters
    ----------
    work_dir : str
        Working directory with mechanisms and for data
    test_matrix: str
        The testing matrix file, specifing the configurations to test
    prefix: str
        a prefix within the work directory to store the output of this run

    Returns
    -------
    None

    """

    raise_on_missing = True
    if not test_matrix:
        # pull default test platforms if available
        test_matrix = get_matrix_file()
        # and let the tester know we can pull default opencl values if not found
        raise_on_missing = False

    _run_mechanism_tests(work_dir, test_matrix, prefix,
                         performance_runner(build_type.species_rates),
                         raise_on_missing=raise_on_missing)


@nottest
def jacobian_performance_tester(work_dir='performance',  test_matrix=None,
                                prefix=''):
    """Runs performance testing of the jacobian kernel for pyJac

    Parameters
    ----------
    work_dir : str
        Working directory with mechanisms and for data
    test_matrix: str
        The testing matrix file, specifing the configurations to test
    prefix: str
        a prefix within the work directory to store the output of this run

    Returns
    -------
    None

    """

    raise_on_missing = True
    if not test_matrix:
        # pull default test platforms if available
        test_matrix = get_matrix_file()
        # and let the tester know we can pull default opencl values if not found
        raise_on_missing = False

    _run_mechanism_tests(work_dir, test_matrix, prefix,
                         performance_runner(build_type.jacobian),
                         raise_on_missing=raise_on_missing)<|MERGE_RESOLUTION|>--- conflicted
+++ resolved
@@ -13,11 +13,8 @@
 # import io open to ignore any utf-8 characters in file output
 # (e.g., from error'd OpenCL builds)
 from io import open
-<<<<<<< HEAD
-=======
 from collections import defaultdict
 import logging
->>>>>>> 4cfb9460
 
 # Local imports
 from pyjac.libgen import build_type, generate_library
